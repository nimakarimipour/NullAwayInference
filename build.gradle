--- conflicted
+++ resolved
@@ -22,9 +22,6 @@
 
 allprojects {
     group 'edu.ucr.cs.riple.nullawayannotator'
-<<<<<<< HEAD
-    version '1.2.6-SNAPSHOT'
-=======
     version '1.2.5-LOCAL'
 
     tasks.withType(Test) {
@@ -34,7 +31,6 @@
                 'junit.jupiter.execution.parallel.mode.default': 'concurrent'
         ]
     }
->>>>>>> 4ace9b29
 }
 
 subprojects {
