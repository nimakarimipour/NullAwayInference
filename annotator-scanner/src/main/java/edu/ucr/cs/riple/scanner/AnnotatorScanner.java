/*
 * MIT License
 *
 * Copyright (c) 2020 Nima Karimipour
 *
 * Permission is hereby granted, free of charge, to any person obtaining a copy
 * of this software and associated documentation files (the "Software"), to deal
 * in the Software without restriction, including without limitation the rights
 * to use, copy, modify, merge, publish, distribute, sublicense, and/or sell
 * copies of the Software, and to permit persons to whom the Software is
 * furnished to do so, subject to the following conditions:
 *
 * The above copyright notice and this permission notice shall be included in
 * all copies or substantial portions of the Software.
 *
 * THE SOFTWARE IS PROVIDED "AS IS", WITHOUT WARRANTY OF ANY KIND, EXPRESS OR
 * IMPLIED, INCLUDING BUT NOT LIMITED TO THE WARRANTIES OF MERCHANTABILITY,
 * FITNESS FOR A PARTICULAR PURPOSE AND NONINFRINGEMENT. IN NO EVENT SHALL THE
 * AUTHORS OR COPYRIGHT HOLDERS BE LIABLE FOR ANY CLAIM, DAMAGES OR OTHER
 * LIABILITY, WHETHER IN AN ACTION OF CONTRACT, TORT OR OTHERWISE, ARISING FROM,
 * OUT OF OR IN CONNECTION WITH THE SOFTWARE OR THE USE OR OTHER DEALINGS IN
 * THE SOFTWARE.
 */

package edu.ucr.cs.riple.scanner;

import static com.google.errorprone.BugPattern.SeverityLevel.SUGGESTION;

import com.google.auto.service.AutoService;
import com.google.errorprone.BugPattern;
import com.google.errorprone.ErrorProneFlags;
import com.google.errorprone.VisitorState;
import com.google.errorprone.bugpatterns.BugChecker;
import com.google.errorprone.matchers.Description;
import com.google.errorprone.util.ASTHelpers;
import com.sun.source.tree.ClassTree;
import com.sun.source.tree.ExpressionTree;
import com.sun.source.tree.IdentifierTree;
import com.sun.source.tree.LambdaExpressionTree;
import com.sun.source.tree.MemberReferenceTree;
import com.sun.source.tree.MemberSelectTree;
import com.sun.source.tree.MethodInvocationTree;
import com.sun.source.tree.MethodTree;
import com.sun.source.tree.NewClassTree;
import com.sun.source.tree.VariableTree;
import com.sun.tools.javac.code.Symbol;
import com.sun.tools.javac.tree.JCTree;
import edu.ucr.cs.riple.scanner.out.ClassInfo;
import edu.ucr.cs.riple.scanner.out.ImpactedRegion;
import edu.ucr.cs.riple.scanner.out.MethodInfo;
import java.util.ArrayList;
import java.util.List;
import javax.lang.model.element.ElementKind;

@AutoService(BugChecker.class)
@BugPattern(
    name = "AnnotatorScanner",
    altNames = {"TypeBasedStructureSerializer"},
    summary = "Serializes type-based metadata regarding code structure.",
    tags = BugPattern.StandardTags.STYLE,
    severity = SUGGESTION)
@SuppressWarnings("BugPatternNaming")
public class AnnotatorScanner extends BugChecker
    implements BugChecker.MethodInvocationTreeMatcher,
        BugChecker.MemberSelectTreeMatcher,
        BugChecker.MethodTreeMatcher,
        BugChecker.IdentifierTreeMatcher,
        BugChecker.VariableTreeMatcher,
        BugChecker.NewClassTreeMatcher,
        BugChecker.ClassTreeMatcher,
        BugChecker.LambdaExpressionTreeMatcher,
        BugChecker.MemberReferenceTreeMatcher {

  /**
   * Scanner context to store the state of the checker. Could not use {@link VisitorState#context}
   * included in Error Prone. See {@link ScannerContext} class for more info.
   */
  private final ScannerContext context;

  public AnnotatorScanner() {
    this.context = new ScannerContext(new DummyOptionsConfig());
  }

  public AnnotatorScanner(ErrorProneFlags flags) {
    this.context = new ScannerContext(new ErrorProneCLIFlagsConfig(flags));
  }

  @Override
  public Description matchClass(ClassTree classTree, VisitorState visitorState) {
    if (!context.getConfig().classTrackerIsActive()) {
      return Description.NO_MATCH;
    }
    context
        .getConfig()
        .getSerializer()
        .serializeClassInfo(
            new ClassInfo(
                ASTHelpers.getSymbol(classTree), visitorState.getPath().getCompilationUnit()));
    return Description.NO_MATCH;
  }

  @Override
  public Description matchMethodInvocation(MethodInvocationTree tree, VisitorState state) {
    Config config = context.getConfig();
    if (!config.callTrackerIsActive()) {
      return Description.NO_MATCH;
    }
    config
        .getSerializer()
        .serializeImpactedRegionForMethod(
            new ImpactedRegion(config, ASTHelpers.getSymbol(tree), state.getPath()));
    return Description.NO_MATCH;
  }

  @Override
  public Description matchNewClass(NewClassTree tree, VisitorState state) {
    Config config = context.getConfig();
    config
        .getSerializer()
        .serializeImpactedRegionForMethod(
            new ImpactedRegion(config, ASTHelpers.getSymbol(tree), state.getPath()));
    return Description.NO_MATCH;
  }

  @Override
  public Description matchMethod(MethodTree tree, VisitorState state) {
    Config config = context.getConfig();
    if (!config.methodTrackerIsActive()) {
      return Description.NO_MATCH;
    }
    Symbol.MethodSymbol methodSymbol = ASTHelpers.getSymbol(tree);
    serializeSymIfNonnull(methodSymbol);
    MethodInfo methodInfo = MethodInfo.findOrCreate(methodSymbol, context);
    methodInfo.findParent(state, context);
    methodInfo.setReturnTypeAnnotation(config);
    methodInfo.setURI(state);
    List<Boolean> paramAnnotations = new ArrayList<>();
    for (int i = 0; i < methodSymbol.getParameters().size(); i++) {
      paramAnnotations.add(SymbolUtil.paramHasNullableAnnotation(methodSymbol, i, config));
    }
    methodInfo.setAnnotationParameterFlags(paramAnnotations);
    config.getSerializer().serializeMethodInfo(methodInfo);
    return Description.NO_MATCH;
  }

  @Override
  public Description matchVariable(VariableTree tree, VisitorState state) {
    if (!context.getConfig().fieldTrackerIsActive()) {
      return Description.NO_MATCH;
    }
    serializeSymIfField(ASTHelpers.getSymbol(tree.getInitializer()), state);
    serializeSymIfNonnull(ASTHelpers.getSymbol(tree));
    return Description.NO_MATCH;
  }

  @Override
  public Description matchIdentifier(IdentifierTree tree, VisitorState state) {
    if (!context.getConfig().fieldTrackerIsActive()) {
      return Description.NO_MATCH;
    }
    serializeSymIfField(ASTHelpers.getSymbol(tree), state);
    return Description.NO_MATCH;
  }

  @Override
  public Description matchMemberSelect(MemberSelectTree tree, VisitorState state) {
    if (!context.getConfig().fieldTrackerIsActive()) {
      return Description.NO_MATCH;
    }
    serializeSymIfField(ASTHelpers.getSymbol(tree), state);
    return Description.NO_MATCH;
  }

  @Override
  public Description matchLambdaExpression(
      LambdaExpressionTree lambdaExpressionTree, VisitorState visitorState) {
    Config config = context.getConfig();
    if (!config.callTrackerIsActive()) {
      return Description.NO_MATCH;
    }
    // for e -> Foo.bar(e), assume that method "baz()" has been overridden. Then the containing
    // method for this lambda is an impacted region for "baz()".  The call to "Foo.bar" is handled
    // when scanning the body of the lambda.
    serializeImpactedRegionForFunctionalInterface(config, lambdaExpressionTree, visitorState);
    return Description.NO_MATCH;
  }

  @Override
  public Description matchMemberReference(
      MemberReferenceTree memberReferenceTree, VisitorState visitorState) {
    Config config = context.getConfig();
    if (!config.callTrackerIsActive()) {
      return Description.NO_MATCH;
    }
    // for Foo::bar, which is shorthand for e -> Foo.bar(e), assume that method "baz()" has been
    // overridden. We need to serialize the impacted region (leaf of path in visitor state)
    // for both "baz()" and also the called method "bar()".
    // serialize the overridden method: "baz()"
    serializeImpactedRegionForFunctionalInterface(config, memberReferenceTree, visitorState);
    if (memberReferenceTree instanceof JCTree.JCMemberReference) {
      Symbol calledMethod = ((JCTree.JCMemberReference) memberReferenceTree).sym;
      if (calledMethod instanceof Symbol.MethodSymbol) {
        // serialize the called method: "bar()"
        context
            .getConfig()
            .getSerializer()
            .serializeImpactedRegionForMethod(
                new ImpactedRegion(config, calledMethod, visitorState.getPath()));
      }
    }
    return Description.NO_MATCH;
  }

  /**
   * Serializes a field usage if the received symbol is a field.
   *
   * @param symbol Received symbol.
   * @param state Error prone visitor state.
   */
  private void serializeSymIfField(Symbol symbol, VisitorState state) {
    if (symbol != null && symbol.getKind() == ElementKind.FIELD) {
      context
          .getConfig()
          .getSerializer()
          .serializeFieldGraphNode(
              new ImpactedRegion(context.getConfig(), symbol, state.getPath()));
    }
  }

  /**
<<<<<<< HEAD
   * Serializes the symbol if annotated with explicit {@code @Nonnull} annotations.
   *
   * @param symbol Given symbol to check its annotations.
   */
  private void serializeSymIfNonnull(Symbol symbol) {
    if (symbol instanceof Symbol.MethodSymbol) {
      Symbol.MethodSymbol methodSymbol = (Symbol.MethodSymbol) symbol;
      for (int i = 0; i < methodSymbol.getParameters().size(); i++) {
        if (SymbolUtil.paramHasNonnullAnnotation(methodSymbol, i, context.getConfig())) {
          context
              .getConfig()
              .getSerializer()
              .serializeNonnullSym(methodSymbol.getParameters().get(i));
        }
      }
    }
    if ((symbol.getKind().equals(ElementKind.METHOD) || symbol.getKind().isField())
        && SymbolUtil.hasNonnullAnnotations(symbol, context.getConfig())) {
      context.getConfig().getSerializer().serializeNonnullSym(symbol);
    }
=======
   * Serializes the impacted region for a functional interface. This method locates the overriden
   * method from the passed functional interface tree and serializes the impacted region for that
   * method.
   *
   * @param tree Given tree.
   * @param state Visitor State.
   */
  private static void serializeImpactedRegionForFunctionalInterface(
      Config config, ExpressionTree tree, VisitorState state) {
    Symbol.MethodSymbol methodSym = SymbolUtil.getFunctionalInterfaceMethod(tree, state.getTypes());
    if (methodSym == null) {
      System.err.println(
          "Expected a nonnull method symbol for functional interface:"
              + state.getSourceForNode(tree)
              + ", at path: "
              + state.getPath().getCompilationUnit().getSourceFile().toUri()
              + ", but received null.");
      return;
    }
    config
        .getSerializer()
        .serializeImpactedRegionForMethod(new ImpactedRegion(config, methodSym, state.getPath()));
>>>>>>> 43a05109
  }
}<|MERGE_RESOLUTION|>--- conflicted
+++ resolved
@@ -228,8 +228,7 @@
   }
 
   /**
-<<<<<<< HEAD
-   * Serializes the symbol if annotated with explicit {@code @Nonnull} annotations.
+   * <<<<<<< HEAD Serializes the symbol if annotated with explicit {@code @Nonnull} annotations.
    *
    * @param symbol Given symbol to check its annotations.
    */
@@ -249,7 +248,9 @@
         && SymbolUtil.hasNonnullAnnotations(symbol, context.getConfig())) {
       context.getConfig().getSerializer().serializeNonnullSym(symbol);
     }
-=======
+  }
+
+  /**
    * Serializes the impacted region for a functional interface. This method locates the overriden
    * method from the passed functional interface tree and serializes the impacted region for that
    * method.
@@ -272,6 +273,5 @@
     config
         .getSerializer()
         .serializeImpactedRegionForMethod(new ImpactedRegion(config, methodSym, state.getPath()));
->>>>>>> 43a05109
   }
 }