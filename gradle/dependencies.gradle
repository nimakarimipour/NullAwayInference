--- conflicted
+++ resolved
@@ -32,21 +32,6 @@
 
 
 def versions = [
-<<<<<<< HEAD
-        errorProne             : defaultErrorProneVersion,
-        errorProneApi          : project.hasProperty("epApiVersion") ? epApiVersion : oldestErrorProneApi,
-        autoService            : "1.0-rc7",
-        javaparser             : "3.26.2",
-        json                   : "1.1.1",
-        guava                  : "31.0.1-jre",
-        cli                    : "1.5.0",
-        commonsio              : "2.11.0",
-        progressbar            : "0.9.2",
-        junit                  : "5.7.2",
-        nullaway               : "0.10.19",
-        mockito                : "5.2.0",
-        gson                   : "2.8.8",
-=======
         errorProne              : defaultErrorProneVersion,
         errorProneApi           : project.hasProperty("epApiVersion") ? epApiVersion : oldestErrorProneApi,
         autoService             : "1.0-rc7",
@@ -60,7 +45,6 @@
         nullaway                : "0.10.19",
         mockito                 : "5.2.0",
         junit                   : "4.13.2"
->>>>>>> 3bae68e1
 ]
 
 def apt = [
