/*
 * MIT License
 *
 * Copyright (c) 2020 Nima Karimipour
 *
 * Permission is hereby granted, free of charge, to any person obtaining a copy
 * of this software and associated documentation files (the "Software"), to deal
 * in the Software without restriction, including without limitation the rights
 * to use, copy, modify, merge, publish, distribute, sublicense, and/or sell
 * copies of the Software, and to permit persons to whom the Software is
 * furnished to do so, subject to the following conditions:
 *
 * The above copyright notice and this permission notice shall be included in
 * all copies or substantial portions of the Software.
 *
 * THE SOFTWARE IS PROVIDED "AS IS", WITHOUT WARRANTY OF ANY KIND, EXPRESS OR
 * IMPLIED, INCLUDING BUT NOT LIMITED TO THE WARRANTIES OF MERCHANTABILITY,
 * FITNESS FOR A PARTICULAR PURPOSE AND NONINFRINGEMENT. IN NO EVENT SHALL THE
 * AUTHORS OR COPYRIGHT HOLDERS BE LIABLE FOR ANY CLAIM, DAMAGES OR OTHER
 * LIABILITY, WHETHER IN AN ACTION OF CONTRACT, TORT OR OTHERWISE, ARISING FROM,
 * OUT OF OR IN CONNECTION WITH THE SOFTWARE OR THE USE OR OTHER DEALINGS IN
 * THE SOFTWARE.
 */

package edu.ucr.cs.riple.core.metadata.index;

import edu.ucr.cs.riple.core.metadata.trackers.Region;

/**
 * Subtypes of this class are outputs of analysis at program points (code locations). This class,
 * stores the containing {@link Region} info of that program point.
 */
public abstract class Enclosed {

  /** Containing region. */
  protected final Region region;

  public Enclosed(Region region) {
    this.region = region;
  }

  /**
   * Fully qualified name of the containing region.
   *
   * @return Fully qualified name the class.
   */
  public String encClass() {
    return this.region.clazz;
  }

  /**
   * Representative member of the containing region as {@code String}.
   *
   * @return Member symbol in {@code String}.
   */
  public String encMember() {
    return this.region.member;
  }

  /**
   * Getter for region.
   *
<<<<<<< HEAD
   * @return region instance.
   */
  public Region getRegion() {
    return this.region;
=======
   * @return region.
   */
  public Region getRegion() {
    return region;
>>>>>>> a0db707b
  }
}<|MERGE_RESOLUTION|>--- conflicted
+++ resolved
@@ -60,16 +60,9 @@
   /**
    * Getter for region.
    *
-<<<<<<< HEAD
    * @return region instance.
    */
   public Region getRegion() {
     return this.region;
-=======
-   * @return region.
-   */
-  public Region getRegion() {
-    return region;
->>>>>>> a0db707b
   }
 }