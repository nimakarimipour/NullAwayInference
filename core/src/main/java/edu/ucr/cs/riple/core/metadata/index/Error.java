--- conflicted
+++ resolved
@@ -40,11 +40,7 @@
    * If non-null, this error involved a pseudo-assignment of a @Nullable expression into a @NonNull
    * target, and this field is the Symbol for that target.
    */
-<<<<<<< HEAD
   @Nullable public final Location nonnullTarget;
-=======
-  @Nullable private final Location nonnullTarget;
->>>>>>> 8d7a1020
 
   /**
    * NullAway serializes error on TSV file, this constructor is called for each line of that file.
@@ -83,11 +79,7 @@
     Error error = (Error) o;
     return messageType.equals(error.messageType)
         && message.equals(error.message)
-<<<<<<< HEAD
-        // Since location is @Nullable, used Objects.equal.
-=======
         // Since nonnullTarget is @Nullable, used Objects.equal.
->>>>>>> 8d7a1020
         && Objects.equals(nonnullTarget, error.nonnullTarget);
   }
 
