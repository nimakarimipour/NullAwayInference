--- conflicted
+++ resolved
@@ -85,19 +85,16 @@
             List<Error> triggeredErrors = new ArrayList<>();
             for (Region region : node.regions) {
               Result<Error> errorComparisonResult =
-<<<<<<< HEAD
-                  errorBank.compareByMethod(region.clazz, region.member, false);
-              localEffect += errorComparisonResult.size;
-              triggeredErrors.addAll(errorComparisonResult.dif);
-              triggeredFixes.addAll(
-                  fixBank.compareByMethod(region.clazz, region.member, false).dif);
-=======
                   errorBank.compareByMember(region.clazz, region.member, false);
               localEffect += errorComparisonResult.size;
               triggeredErrors.addAll(errorComparisonResult.dif);
               triggeredFixes.addAll(
                   fixBank.compareByMember(region.clazz, region.member, false).dif);
->>>>>>> e4b482e9
+              errorBank.compareByMember(region.clazz, region.member, false);
+              localEffect += errorComparisonResult.size;
+              triggeredErrors.addAll(errorComparisonResult.dif);
+              triggeredFixes.addAll(
+                  fixBank.compareByMember(region.clazz, region.member, false).dif);
             }
             addTriggeredFixesFromDownstream(node, triggeredFixes);
             node.updateStatus(
