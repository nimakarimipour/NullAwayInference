/*
 * MIT License
 *
 * Copyright (c) 2020 Nima Karimipour
 *
 * Permission is hereby granted, free of charge, to any person obtaining a copy
 * of this software and associated documentation files (the "Software"), to deal
 * in the Software without restriction, including without limitation the rights
 * to use, copy, modify, merge, publish, distribute, sublicense, and/or sell
 * copies of the Software, and to permit persons to whom the Software is
 * furnished to do so, subject to the following conditions:
 *
 * The above copyright notice and this permission notice shall be included in
 * all copies or substantial portions of the Software.
 *
 * THE SOFTWARE IS PROVIDED "AS IS", WITHOUT WARRANTY OF ANY KIND, EXPRESS OR
 * IMPLIED, INCLUDING BUT NOT LIMITED TO THE WARRANTIES OF MERCHANTABILITY,
 * FITNESS FOR A PARTICULAR PURPOSE AND NONINFRINGEMENT. IN NO EVENT SHALL THE
 * AUTHORS OR COPYRIGHT HOLDERS BE LIABLE FOR ANY CLAIM, DAMAGES OR OTHER
 * LIABILITY, WHETHER IN AN ACTION OF CONTRACT, TORT OR OTHERWISE, ARISING FROM,
 * OUT OF OR IN CONNECTION WITH THE SOFTWARE OR THE USE OR OTHER DEALINGS IN
 * THE SOFTWARE.
 */

package edu.ucr.cs.riple.core;

import com.google.common.base.Preconditions;
import com.google.common.collect.ImmutableSet;
import edu.ucr.cs.riple.core.adapters.Adapter;
import edu.ucr.cs.riple.core.adapters.NullAwayAdapterVersion0;
import edu.ucr.cs.riple.core.adapters.NullAwayAdapterVersion1;
import edu.ucr.cs.riple.core.log.Log;
import edu.ucr.cs.riple.core.util.Utility;
import java.io.BufferedWriter;
import java.io.IOException;
import java.nio.charset.Charset;
import java.nio.file.Files;
import java.nio.file.Path;
import java.nio.file.Paths;
import java.util.ArrayList;
import java.util.Arrays;
import java.util.Collections;
import java.util.List;
import java.util.function.Function;
import java.util.stream.Collectors;
import java.util.stream.Stream;
import org.apache.commons.cli.CommandLine;
import org.apache.commons.cli.CommandLineParser;
import org.apache.commons.cli.DefaultParser;
import org.apache.commons.cli.HelpFormatter;
import org.apache.commons.cli.Option;
import org.apache.commons.cli.Options;
import org.apache.commons.cli.ParseException;
import org.json.simple.JSONArray;
import org.json.simple.JSONObject;
import org.json.simple.parser.JSONParser;

/**
 * Config class for Annotator. Different flags can be set with either command line arguments or an
 * input json file.
 */
public class Config {
  /**
   * If activated, annotator will bail out from the search tree as soon as the effectiveness gets
   * zero or less.
   */
  public final boolean bailout;
  /** If activated, all optimization techniques will be applied through all searches. */
  public final boolean optimized;
  /**
   * If activated, all suggested fixes from NullAway will be applied to the source code regardless
   * of their effectiveness.
   */
  public final boolean exhaustiveSearch;
  /**
   * If set to true, the default pretty printer will be used to print the transformed AST, otherwise
   * {@link com.github.javaparser.printer.lexicalpreservation.LexicalPreservingPrinter} will be used
   * to preserve the code style.
   */
  public final boolean lexicalPreservationDisabled;
  /**
   * If activated, all containing fixes in the fix tree will be applied to the source code,
   * otherwise only the root fix will be applied.
   */
  public final boolean chain;
  /**
   * If enabled, at each iteration fixes with effectiveness will be tagged to exclude them in
   * further iterations.
   */
  public final boolean useCache;
  /** If true, build outputs will be redirected to STD Err. */
  public final boolean redirectBuildOutputToStdErr;
  /** If activated, it will disable the outer loop. */
  public final boolean disableOuterLoop;
  /** Info of target module. */
  public final ModuleInfo target;
  /** Path to directory where all outputs of nullaway and scanner checker is located. */
  public final Path globalDir;
  /** Command to build the target module. */
  public final String buildCommand;
  /** Fully qualified name of the {@code nullable} annotation. */
  public final String nullableAnnot;
  /** Fully qualified name of the {@code initializer} annotation. */
  public final String initializerAnnot;
  /** If enabled, effects of public API on downstream dependencies will be considered. */
  public final boolean downStreamDependenciesAnalysisActivated;
  /** Sets of config path information for all downstream dependencies. */
  public final ImmutableSet<ModuleInfo> downstreamInfo;
  /**
   * Path to nullaway library model loader, which enables the communication between annotator and
   * nullaway when processing downstream dependencies.
   */
  public final Path nullawayLibraryModelLoaderPath;
  /** Command to build the all downstream dependencies at once. */
  public final String downstreamDependenciesBuildCommand;
  /**
   * Analysis mode. Will impact inference decisions when downstream dependency analysis is
   * activated.
   */
  public final AnalysisMode mode;
  /** Global counter for assigning unique id for each instance. */
  public int moduleCounterID;

  /**
   * If activated, AutoAnnotator will try to resolve all remaining errors by marking the enclosing
   * method as {@code NullUnMarked}. It will also mark uninitialized fields with
   * {@code @SuppressWarning("NullAway.Init")}
   */
  public final boolean forceResolveActivated;

  /** Fully qualified NullUnmarked annotation. */
  public final String nullUnMarkedAnnotation;

  public final Log log;
  public final int depth;
  /**
   * Activates inference to add {@code @Nullable} qualifiers.
   *
   * <p>Note: Inference mode is mostly deactivated for experiments purposes and the default value is
   * {@code true} in production.
   */
  public final boolean inferenceActivated;
<<<<<<< HEAD

  /**
   * This adapter is initialized lazily as it requires build of target to serialize its using
   * NullAway serialization version.
   */
  private Adapter adapter;
=======
>>>>>>> ffbefb65

  /**
   * Builds config from command line arguments.
   *
   * @param args arguments.
   */
  public Config(String[] args) {

    Options options = new Options();

    // Help
    Option helpOption = new Option("h", "help", false, "Shows all flags");
    helpOption.setRequired(false);
    options.addOption(helpOption);

    // Build
    Option buildCommandOption =
        new Option(
            "bc",
            "build-command",
            true,
            "Command to build the target project, this command must include changing directory from root to the target project");
    buildCommandOption.setRequired(true);
    options.addOption(buildCommandOption);

    // Config Path
    Option configPath =
        new Option(
            "p", "path", true, "Path to config file containing all flags values in json format");
    configPath.setRequired(false);
    options.addOption(configPath);

    // Config Paths
    Option configPathsOption =
        new Option(
            "cp",
            "config-paths",
            true,
            "Path to tsv file containing path to nullaway and scanner config files.");
    configPathsOption.setRequired(true);
    options.addOption(configPathsOption);

    // Nullable Annotation
    Option nullableOption =
        new Option("n", "nullable", true, "Fully Qualified name of the Nullable annotation");
    nullableOption.setRequired(false);
    options.addOption(nullableOption);

    // Initializer Annotation
    Option initializerOption =
        new Option("i", "initializer", true, "Fully Qualified name of the Initializer annotation");
    initializerOption.setRequired(true);
    options.addOption(initializerOption);

    // Format
    Option disableLexicalPreservationOption =
        new Option("dlp", "disable-lexical-preservation", false, "Disables lexical preservation");
    disableLexicalPreservationOption.setRequired(false);
    options.addOption(disableLexicalPreservationOption);

    // Bailout
    Option disableBailoutOption =
        new Option(
            "db",
            "disable-bailout",
            false,
            "Disables bailout, Annotator will not bailout from the search tree as soon as its effectiveness hits zero or less and completely traverses the tree until no new fix is suggested");
    disableBailoutOption.setRequired(false);
    options.addOption(disableBailoutOption);

    // Depth
    Option depthOption = new Option("depth", "depth", true, "Depth of the analysis");
    depthOption.setRequired(false);
    options.addOption(depthOption);

    // Cache
    Option disableCacheOption = new Option("dc", "disable-cache", false, "Disables cache usage");
    disableCacheOption.setRequired(false);
    options.addOption(disableCacheOption);

    // Chain
    Option chainOption =
        new Option(
            "ch", "chain", false, "Injects the complete tree of fixes associated to the fix");
    chainOption.setRequired(false);
    options.addOption(chainOption);

    // Optimized
    Option disableOptimizationOption =
        new Option("do", "disable-optimization", false, "Disables optimizations");
    disableOptimizationOption.setRequired(false);
    options.addOption(disableOptimizationOption);

    // Exhaustive
    Option exhaustiveSearchOption =
        new Option("exs", "exhaustive-search", false, "Performs Exhaustive Search");
    exhaustiveSearchOption.setRequired(false);
    options.addOption(exhaustiveSearchOption);

    // Build Output Redirect
    Option redirectBuildOutputToStdErrOption =
        new Option(
            "rboserr", "redirect-build-output-stderr", false, "Redirects Build outputs to STD Err");
    redirectBuildOutputToStdErrOption.setRequired(false);
    options.addOption(redirectBuildOutputToStdErrOption);

    // Outer Loop
    Option disableOuterLoopOption =
        new Option("dol", "disable-outer-loop", false, "Disables Outer Loop");
    disableOuterLoopOption.setRequired(false);
    options.addOption(disableOuterLoopOption);

    // Dir
    Option dirOption = new Option("d", "dir", true, "Directory of the output files");
    dirOption.setRequired(true);
    options.addOption(dirOption);

    // Down stream analysis
    // Activation
    Option downstreamDependenciesActivationOption =
        new Option(
            "adda",
            "activate-downstream-dependencies-analysis",
            false,
            "Activates downstream dependency analysis");
    downstreamDependenciesActivationOption.setRequired(false);
    options.addOption(downstreamDependenciesActivationOption);
    // Down stream analysis: Build Command.
    Option downstreamDependenciesBuildCommandOption =
        new Option(
            "ddbc",
            "downstream-dependencies-build-command",
            true,
            "Command to build all downstream dependencies at once, this command must include changing directory from root to the target project");
    downstreamDependenciesBuildCommandOption.setRequired(false);
    options.addOption(downstreamDependenciesBuildCommandOption);
    // Down stream analysis: NullAway Library Model Path.
    Option nullawayLibraryModelLoaderPathOption =
        new Option(
            "nlmlp",
            "nullaway-library-model-loader-path",
            true,
            "NullAway Library Model loader path");
    nullawayLibraryModelLoaderPathOption.setRequired(false);
    options.addOption(nullawayLibraryModelLoaderPathOption);
    // Down stream analysis: Analysis mode.
    Option analysisMode =
        new Option(
            "am",
            "analysis-mode",
            true,
            "Analysis mode. Can be [default|upper_bound|lower_bound|strict]");
    analysisMode.setRequired(false);
    options.addOption(analysisMode);

    // Force resolve activation
    Option activateForceResolveOption =
        new Option("fr", "force-resolve", true, "Activates force resolve mode.");
    activateForceResolveOption.setRequired(false);
    options.addOption(activateForceResolveOption);

    // Disable inference
    Option deactivateInference =
        new Option("di", "deactivate-inference", false, "Deactivates inference.");
    deactivateInference.setRequired(false);
    options.addOption(deactivateInference);

    HelpFormatter formatter = new HelpFormatter();
    CommandLineParser parser = new DefaultParser();
    CommandLine cmd;

    if (args.length == 1 && (args[0].equals("-h") || args[0].equals("--help"))) {
      showHelp(formatter, options);
      // Exit
      System.exit(0);
    }

    try {
      cmd = parser.parse(options, args);
    } catch (ParseException e) {
      showHelp(formatter, options);
      throw new IllegalArgumentException("Error in reading config flags: " + e.getMessage(), e);
    }

    // Check if either all flags are available or none is present
    if (!(cmd.hasOption(downstreamDependenciesActivationOption)
            == cmd.hasOption(downstreamDependenciesBuildCommandOption)
        && cmd.hasOption(downstreamDependenciesActivationOption)
            == cmd.hasOption(nullawayLibraryModelLoaderPathOption))) {
      throw new IllegalArgumentException(
          "To activate downstream dependency analysis, all flags [--activate-downstream-dependencies-analysis, --downstream-dependencies-build-command (arg), --nullaway-library-model-loader-path (arg)] must be present!");
    }

    // Below is only to guide IDE that cmd is nonnull at this point.
    Preconditions.checkNotNull(
        cmd,
        "cmd cannot be null at this point, as that will cause CommandLineParser.parse to throw ParseException, and the handler above should stop execution in that case.");

    this.buildCommand = cmd.getOptionValue(buildCommandOption.getLongOpt());
    this.nullableAnnot =
        cmd.hasOption(nullableOption.getLongOpt())
            ? cmd.getOptionValue(nullableOption.getLongOpt())
            : "javax.annotation.Nullable";
    this.initializerAnnot = cmd.getOptionValue(initializerOption.getLongOpt());
    this.depth =
        Integer.parseInt(
            cmd.hasOption(depthOption.getLongOpt())
                ? cmd.getOptionValue(depthOption.getLongOpt())
                : "5");
    this.globalDir = Paths.get(cmd.getOptionValue(dirOption.getLongOpt()));
    List<ModuleInfo> moduleInfoList =
        Utility.readFileLines(Paths.get(cmd.getOptionValue(configPathsOption))).stream()
            .map(
                line -> {
                  String[] info = line.split("\\t");
                  return new ModuleInfo(
                      getNextModuleUniqueID(),
                      this.globalDir,
                      Paths.get(info[0]),
                      Paths.get(info[1]));
                })
            .collect(Collectors.toList());
    Preconditions.checkArgument(moduleInfoList.size() > 0, "Target module config paths not found.");
    // First line is information for the target module.
    this.target = moduleInfoList.get(0);
    this.lexicalPreservationDisabled = cmd.hasOption(disableLexicalPreservationOption.getLongOpt());
    this.chain = cmd.hasOption(chainOption.getLongOpt());
    this.redirectBuildOutputToStdErr =
        cmd.hasOption(redirectBuildOutputToStdErrOption.getLongOpt());
    this.bailout = !cmd.hasOption(disableBailoutOption.getLongOpt());
    this.useCache = !cmd.hasOption(disableCacheOption.getLongOpt());
    this.disableOuterLoop = cmd.hasOption(disableOuterLoopOption.getLongOpt());
    this.optimized = !cmd.hasOption(disableOptimizationOption.getLongOpt());
    this.exhaustiveSearch = cmd.hasOption(exhaustiveSearchOption.getLongOpt());
    this.downStreamDependenciesAnalysisActivated =
        cmd.hasOption(downstreamDependenciesActivationOption.getLongOpt());
    this.mode =
        AnalysisMode.parseMode(
            this.downStreamDependenciesAnalysisActivated,
            cmd.getOptionValue(analysisMode, "default"));

    if (this.downStreamDependenciesAnalysisActivated) {
      moduleInfoList.remove(0);
      this.downstreamInfo = ImmutableSet.copyOf(moduleInfoList);
      this.nullawayLibraryModelLoaderPath =
          Paths.get(cmd.getOptionValue(nullawayLibraryModelLoaderPathOption));
      this.downstreamDependenciesBuildCommand =
          cmd.getOptionValue(downstreamDependenciesBuildCommandOption.getLongOpt());
    } else {
      this.nullawayLibraryModelLoaderPath = null;
      this.downstreamInfo = ImmutableSet.of();
      this.downstreamDependenciesBuildCommand = null;
    }
    this.inferenceActivated = !cmd.hasOption(deactivateInference);
    this.forceResolveActivated =
        !this.inferenceActivated || cmd.hasOption(activateForceResolveOption);
    this.nullUnMarkedAnnotation =
        this.forceResolveActivated
            ? cmd.getOptionValue(activateForceResolveOption)
            : "org.jspecify.nullness.NullUnmarked";
    this.moduleCounterID = 0;
    this.log = new Log();
    this.log.reset();
  }

  /**
   * Builds config from json config file.
   *
   * @param configPath path to config file.
   */
  public Config(Path configPath) {
    Preconditions.checkNotNull(configPath);
    JSONObject jsonObject;
    try {
      Object obj =
          new JSONParser().parse(Files.newBufferedReader(configPath, Charset.defaultCharset()));
      jsonObject = (JSONObject) obj;
    } catch (Exception e) {
      throw new RuntimeException("Error in reading/parsing config at path: " + configPath, e);
    }
    this.depth = getValueFromKey(jsonObject, "DEPTH", Long.class).orElse((long) 1).intValue();
    this.chain = getValueFromKey(jsonObject, "CHAIN", Boolean.class).orElse(false);
    this.redirectBuildOutputToStdErr =
        getValueFromKey(jsonObject, "REDIRECT_BUILD_OUTPUT_TO_STDERR", Boolean.class).orElse(false);
    this.useCache = getValueFromKey(jsonObject, "CACHE", Boolean.class).orElse(true);
    this.lexicalPreservationDisabled =
        !getValueFromKey(jsonObject, "LEXICAL_PRESERVATION", Boolean.class).orElse(false);
    this.optimized = getValueFromKey(jsonObject, "OPTIMIZED", Boolean.class).orElse(true);
    this.exhaustiveSearch =
        getValueFromKey(jsonObject, "EXHAUSTIVE_SEARCH", Boolean.class).orElse(true);
    this.disableOuterLoop = !getValueFromKey(jsonObject, "OUTER_LOOP", Boolean.class).orElse(false);
    this.bailout = getValueFromKey(jsonObject, "BAILOUT", Boolean.class).orElse(true);
    this.nullableAnnot =
        getValueFromKey(jsonObject, "ANNOTATION:NULLABLE", String.class)
            .orElse("javax.annotation.Nullable");
    this.initializerAnnot =
        getValueFromKey(jsonObject, "ANNOTATION:INITIALIZER", String.class)
            .orElse("javax.annotation.Nullable");
    this.globalDir =
        Paths.get(getValueFromKey(jsonObject, "OUTPUT_DIR", String.class).orElse(null));
    List<ModuleInfo> moduleInfoList =
        getArrayValueFromKey(
                jsonObject,
                "CONFIG_PATHS",
                instance -> ModuleInfo.buildFromJson(getNextModuleUniqueID(), globalDir, instance),
                ModuleInfo.class)
            .orElse(Collections.emptyList());
    this.target = moduleInfoList.get(0);
    this.buildCommand = getValueFromKey(jsonObject, "BUILD_COMMAND", String.class).orElse(null);
    this.downStreamDependenciesAnalysisActivated =
        getValueFromKey(jsonObject, "DOWNSTREAM_DEPENDENCY_ANALYSIS:ACTIVATION", Boolean.class)
            .orElse(false);
    this.downstreamDependenciesBuildCommand =
        getValueFromKey(jsonObject, "DOWNSTREAM_DEPENDENCY_ANALYSIS:BUILD_COMMAND", String.class)
            .orElse(null);
    String nullawayLibraryModelLoaderPathString =
        getValueFromKey(
                jsonObject,
                "DOWNSTREAM_DEPENDENCY_ANALYSIS:LIBRARY_MODEL_LOADER_PATH",
                String.class)
            .orElse(null);
    this.nullawayLibraryModelLoaderPath =
        nullawayLibraryModelLoaderPathString == null
            ? null
            : Paths.get(nullawayLibraryModelLoaderPathString);
    moduleInfoList.remove(0);
    this.mode =
        AnalysisMode.parseMode(
            this.downStreamDependenciesAnalysisActivated,
            getValueFromKey(
                    jsonObject, "DOWNSTREAM_DEPENDENCY_ANALYSIS:ANALYSIS_MODE", String.class)
                .orElse("default"));

    this.downstreamInfo = ImmutableSet.copyOf(moduleInfoList);
    this.moduleCounterID = 0;
    this.forceResolveActivated =
        getValueFromKey(jsonObject, "FORCE_RESOLVE", Boolean.class).orElse(false);
    this.inferenceActivated =
        getValueFromKey(jsonObject, "INFERENCE_ACTIVATION", Boolean.class).orElse(true);
    this.nullUnMarkedAnnotation =
        getValueFromKey(jsonObject, "ANNOTATION:NULL_UNMARKED", String.class)
            .orElse("org.jspecify.nullness.NullUnmarked");
    this.log = new Log();
    log.reset();
  }

  /** Initializes NullAway serialization adapter according to the serialized version. */
  public void initializeAdapter() {
    if (adapter != null) {
      // adapter is already initialized.
      return;
    }
    Path serializationVersionPath = target.dir.resolve("serialization_version.txt");
    if (!serializationVersionPath.toFile().exists()) {
      // Older versions of NullAway.
      this.adapter = new NullAwayAdapterVersion0(this);
      return;
    }
    try {
      List<String> lines = Files.readAllLines(serializationVersionPath);
      int version = Integer.parseInt(lines.get(0));
      switch (version) {
        case 0:
          this.adapter = new NullAwayAdapterVersion0(this);
          break;
        case 1:
          this.adapter = new NullAwayAdapterVersion1(this);
          break;
        default:
          throw new RuntimeException("Unrecognized NullAway serialization version: " + version);
      }
    } catch (IOException e) {
      throw new RuntimeException(
          "Could not read serialization version at path: " + serializationVersionPath, e);
    }
  }

  /**
   * Getter for adapter.
   *
   * @return adapter.
   */
  public Adapter getAdapter() {
    if (adapter == null) {
      throw new IllegalStateException("Adapter is not initialized.");
    }
    return adapter;
  }

  /**
   * Returns the latest id associated to a module, used to create unique ids for each module and
   * increments it.
   *
   * @return last id value used in integer.
   */
  private int getNextModuleUniqueID() {
    return moduleCounterID++;
  }

  private static void showHelp(HelpFormatter formatter, Options options) {
    formatter.printHelp("Annotator config Flags", options);
  }

  private <T> OrElse<T> getValueFromKey(JSONObject json, String key, Class<T> klass) {
    if (json == null) {
      return new OrElse<>(null, klass);
    }
    try {
      ArrayList<String> keys = new ArrayList<>(Arrays.asList(key.split(":")));
      while (keys.size() != 1) {
        if (json.containsKey(keys.get(0))) {
          json = (JSONObject) json.get(keys.get(0));
          keys.remove(0);
        } else {
          return new OrElse<>(null, klass);
        }
      }
      return json.containsKey(keys.get(0))
          ? new OrElse<>(json.get(keys.get(0)), klass)
          : new OrElse<>(null, klass);
    } catch (Exception e) {
      return new OrElse<>(null, klass);
    }
  }

  @SuppressWarnings({"SameParameterValue", "unchecked"})
  private <T> ListOrElse<T> getArrayValueFromKey(
      JSONObject json, String key, Function<JSONObject, T> mapper, Class<T> klass) {
    if (json == null) {
      return new ListOrElse<>(null, klass);
    }
    OrElse<T> jsonValue = getValueFromKey(json, key, klass);
    if (jsonValue.value == null) {
      return new ListOrElse<>(null, klass);
    } else {
      if (jsonValue.value instanceof JSONArray) {
        return new ListOrElse<>(((JSONArray) jsonValue.value).stream().map(mapper), klass);
      }
      throw new IllegalStateException(
          "Expected type to be json array, found: " + jsonValue.value.getClass());
    }
  }

  private static class OrElse<T> {
    private final Object value;
    private final Class<T> klass;

    OrElse(Object value, Class<T> klass) {
      this.value = value;
      this.klass = klass;
    }

    T orElse(T other) {
      return value == null ? other : klass.cast(this.value);
    }
  }

  private static class ListOrElse<T> {
    private final Stream<?> value;
    private final Class<T> klass;

    ListOrElse(Stream<?> value, Class<T> klass) {
      this.value = value;
      this.klass = klass;
    }

    List<T> orElse(List<T> other) {
      if (value == null) {
        return other;
      } else {
        return this.value.map(klass::cast).collect(Collectors.toList());
      }
    }
  }

  public static class Builder {

    public String buildCommand;
    public String initializerAnnotation;
    public String nullableAnnotation;
    public String outputDir;
    /**
     * List of modules, did not use {@link java.util.Set} to preserve order. First project is the
     * target project.
     */
    public List<ModuleInfo> configPaths;

    public boolean chain = false;
    public boolean optimized = true;
    public boolean exhaustiveSearch = false;
    public boolean cache = true;
    public boolean bailout = true;
    public boolean redirectBuildOutputToStdErr = false;
    public boolean lexicalPreservationActivation = true;
    public boolean outerLoopActivation = true;
    public boolean downStreamDependenciesAnalysisActivated = false;
    public Path nullawayLibraryModelLoaderPath;
    public AnalysisMode mode = AnalysisMode.LOCAL;
    public String downstreamBuildCommand;

    public boolean forceResolveActivation = false;
    public String nullUnmarkedAnnotation = "org.jspecify.nullness.NullUnmarked";
    public boolean inferenceActivated = true;
    public int depth = 1;

    @SuppressWarnings("unchecked")
    public void write(Path path) {
      Preconditions.checkNotNull(
          buildCommand, "Build command must be initialized to construct the config.");
      Preconditions.checkNotNull(
          initializerAnnotation,
          "Initializer Annotation must be initialized to construct the config.");
      Preconditions.checkNotNull(
          outputDir, "Output Directory must be initialized to construct the config.");
      Preconditions.checkNotNull(
          nullableAnnotation, "Nullable Annotation must be initialized to construct the config.");
      JSONObject json = new JSONObject();
      json.put("BUILD_COMMAND", buildCommand);
      JSONObject annotation = new JSONObject();
      annotation.put("INITIALIZER", initializerAnnotation);
      annotation.put("NULLABLE", nullableAnnotation);
      annotation.put("NULL_UNMARKED", nullUnmarkedAnnotation);
      json.put("ANNOTATION", annotation);
      json.put("LEXICAL_PRESERVATION", lexicalPreservationActivation);
      json.put("OUTER_LOOP", outerLoopActivation);
      json.put("OUTPUT_DIR", outputDir);
      json.put("CHAIN", chain);
      json.put("OPTIMIZED", optimized);
      json.put("CACHE", cache);
      json.put("BAILOUT", bailout);
      json.put("DEPTH", depth);
      json.put("EXHAUSTIVE_SEARCH", exhaustiveSearch);
      json.put("REDIRECT_BUILD_OUTPUT_TO_STDERR", redirectBuildOutputToStdErr);
      json.put("FORCE_RESOLVE", forceResolveActivation);
      json.put("INFERENCE_ACTIVATION", inferenceActivated);
      JSONArray configPathsJson = new JSONArray();
      configPathsJson.addAll(
          configPaths.stream()
              .map(
                  info -> {
                    JSONObject res = new JSONObject();
                    res.put("NULLAWAY", info.nullawayConfig.toString());
                    res.put("SCANNER", info.scannerConfig.toString());
                    return res;
                  })
              .collect(Collectors.toList()));
      json.put("CONFIG_PATHS", configPathsJson);
      JSONObject downstreamDependency = new JSONObject();
      downstreamDependency.put("ACTIVATION", downStreamDependenciesAnalysisActivated);
      if (downStreamDependenciesAnalysisActivated) {
        Preconditions.checkNotNull(
            nullawayLibraryModelLoaderPath,
            "nullawayLibraryModelLoaderPath cannot be null to enable down stream dependency analysis.");
        Preconditions.checkArgument(
            !mode.equals(AnalysisMode.LOCAL),
            "Cannot perform downstream dependencies analysis with mode: \"Local\", use one of [default|lower_bound|upper_bound].");
        downstreamDependency.put(
            "LIBRARY_MODEL_LOADER_PATH", nullawayLibraryModelLoaderPath.toString());
        Preconditions.checkNotNull(downstreamBuildCommand);
        downstreamDependency.put("BUILD_COMMAND", downstreamBuildCommand);
        downstreamDependency.put("ANALYSIS_MODE", mode.name());
      }
      json.put("DOWNSTREAM_DEPENDENCY_ANALYSIS", downstreamDependency);

      try (BufferedWriter file =
          Files.newBufferedWriter(path.toFile().toPath(), Charset.defaultCharset())) {
        file.write(json.toJSONString());
      } catch (IOException e) {
        System.err.println("Error happened in writing config json: " + e);
      }
    }
  }
}<|MERGE_RESOLUTION|>--- conflicted
+++ resolved
@@ -140,15 +140,13 @@
    * {@code true} in production.
    */
   public final boolean inferenceActivated;
-<<<<<<< HEAD
+
 
   /**
    * This adapter is initialized lazily as it requires build of target to serialize its using
    * NullAway serialization version.
    */
   private Adapter adapter;
-=======
->>>>>>> ffbefb65
 
   /**
    * Builds config from command line arguments.
