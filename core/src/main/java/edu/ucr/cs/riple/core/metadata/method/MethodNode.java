/*
 * MIT License
 *
 * Copyright (c) 2020 Nima Karimipour
 *
 * Permission is hereby granted, free of charge, to any person obtaining a copy
 * of this software and associated documentation files (the "Software"), to deal
 * in the Software without restriction, including without limitation the rights
 * to use, copy, modify, merge, publish, distribute, sublicense, and/or sell
 * copies of the Software, and to permit persons to whom the Software is
 * furnished to do so, subject to the following conditions:
 *
 * The above copyright notice and this permission notice shall be included in
 * all copies or substantial portions of the Software.
 *
 * THE SOFTWARE IS PROVIDED "AS IS", WITHOUT WARRANTY OF ANY KIND, EXPRESS OR
 * IMPLIED, INCLUDING BUT NOT LIMITED TO THE WARRANTIES OF MERCHANTABILITY,
 * FITNESS FOR A PARTICULAR PURPOSE AND NONINFRINGEMENT. IN NO EVENT SHALL THE
 * AUTHORS OR COPYRIGHT HOLDERS BE LIABLE FOR ANY CLAIM, DAMAGES OR OTHER
 * LIABILITY, WHETHER IN AN ACTION OF CONTRACT, TORT OR OTHERWISE, ARISING FROM,
 * OUT OF OR IN CONNECTION WITH THE SOFTWARE OR THE USE OR OTHER DEALINGS IN
 * THE SOFTWARE.
 */

package edu.ucr.cs.riple.core.metadata.method;

import java.util.ArrayList;
import java.util.List;
import java.util.Objects;

public class MethodNode {
  public List<Integer> children;
  public Integer parent;
  public Integer id;
  public String method;
  public String clazz;
  public int size;
  public boolean[] annotFlags;
  public boolean hasNullableAnnotation;
<<<<<<< HEAD
=======
  public String[] parameterNames;
>>>>>>> 0ae9253b
  public String uri;

  public MethodNode(
      int id,
      String clazz,
      String method,
      List<Integer> children,
      boolean[] annotFlags,
      int parent,
      boolean hasNullableAnnotation,
<<<<<<< HEAD
=======
      String[] parameterNames,
>>>>>>> 0ae9253b
      String uri) {
    this.id = id;
    this.clazz = clazz;
    this.method = method;
    this.children = children;
    this.annotFlags = annotFlags;
    this.parent = parent;
    this.hasNullableAnnotation = hasNullableAnnotation;
<<<<<<< HEAD
=======
    this.parameterNames = parameterNames;
>>>>>>> 0ae9253b
    this.uri = uri;
  }

  public MethodNode() {}

  void fillInformation(
      Integer id,
      String clazz,
      String method,
      Integer parent,
      int size,
      boolean[] annotFlags,
      boolean hasNullableAnnotation,
<<<<<<< HEAD
=======
      String[] parameterNames,
>>>>>>> 0ae9253b
      String uri) {
    this.parent = parent;
    this.id = id;
    this.method = method;
    this.clazz = clazz;
    this.size = size;
    this.annotFlags = annotFlags;
    this.hasNullableAnnotation = hasNullableAnnotation;
<<<<<<< HEAD
=======
    this.parameterNames = parameterNames;
>>>>>>> 0ae9253b
    this.uri = uri;
  }

  void addChild(Integer id) {
    if (children == null) {
      children = new ArrayList<>();
    }
    children.add(id);
  }

  @Override
  public String toString() {
    return "parent=" + parent + ", id=" + id + ", method='" + method + '\'' + ", clazz='" + clazz;
  }

  @Override
  public boolean equals(Object o) {
    if (this == o) return true;
    if (!(o instanceof MethodNode)) return false;
    MethodNode that = (MethodNode) o;
    return Objects.equals(children, that.children)
        && Objects.equals(parent, that.parent)
        && Objects.equals(id, that.id)
        && Objects.equals(method, that.method)
        && Objects.equals(clazz, that.clazz)
        && Objects.equals(uri, that.uri);
  }

  @Override
  public int hashCode() {
    return Objects.hash(method, clazz);
  }
}<|MERGE_RESOLUTION|>--- conflicted
+++ resolved
@@ -37,10 +37,7 @@
   public int size;
   public boolean[] annotFlags;
   public boolean hasNullableAnnotation;
-<<<<<<< HEAD
-=======
   public String[] parameterNames;
->>>>>>> 0ae9253b
   public String uri;
 
   public MethodNode(
@@ -51,10 +48,7 @@
       boolean[] annotFlags,
       int parent,
       boolean hasNullableAnnotation,
-<<<<<<< HEAD
-=======
       String[] parameterNames,
->>>>>>> 0ae9253b
       String uri) {
     this.id = id;
     this.clazz = clazz;
@@ -63,10 +57,7 @@
     this.annotFlags = annotFlags;
     this.parent = parent;
     this.hasNullableAnnotation = hasNullableAnnotation;
-<<<<<<< HEAD
-=======
     this.parameterNames = parameterNames;
->>>>>>> 0ae9253b
     this.uri = uri;
   }
 
@@ -80,10 +71,7 @@
       int size,
       boolean[] annotFlags,
       boolean hasNullableAnnotation,
-<<<<<<< HEAD
-=======
       String[] parameterNames,
->>>>>>> 0ae9253b
       String uri) {
     this.parent = parent;
     this.id = id;
@@ -92,10 +80,7 @@
     this.size = size;
     this.annotFlags = annotFlags;
     this.hasNullableAnnotation = hasNullableAnnotation;
-<<<<<<< HEAD
-=======
     this.parameterNames = parameterNames;
->>>>>>> 0ae9253b
     this.uri = uri;
   }
 
