/*
 * MIT License
 *
 * Copyright (c) 2020 Nima Karimipour
 *
 * Permission is hereby granted, free of charge, to any person obtaining a copy
 * of this software and associated documentation files (the "Software"), to deal
 * in the Software without restriction, including without limitation the rights
 * to use, copy, modify, merge, publish, distribute, sublicense, and/or sell
 * copies of the Software, and to permit persons to whom the Software is
 * furnished to do so, subject to the following conditions:
 *
 * The above copyright notice and this permission notice shall be included in
 * all copies or substantial portions of the Software.
 *
 * THE SOFTWARE IS PROVIDED "AS IS", WITHOUT WARRANTY OF ANY KIND, EXPRESS OR
 * IMPLIED, INCLUDING BUT NOT LIMITED TO THE WARRANTIES OF MERCHANTABILITY,
 * FITNESS FOR A PARTICULAR PURPOSE AND NONINFRINGEMENT. IN NO EVENT SHALL THE
 * AUTHORS OR COPYRIGHT HOLDERS BE LIABLE FOR ANY CLAIM, DAMAGES OR OTHER
 * LIABILITY, WHETHER IN AN ACTION OF CONTRACT, TORT OR OTHERWISE, ARISING FROM,
 * OUT OF OR IN CONNECTION WITH THE SOFTWARE OR THE USE OR OTHER DEALINGS IN
 * THE SOFTWARE.
 */

package edu.ucr.cs.riple.core;

import com.google.common.collect.ImmutableSet;
import edu.ucr.cs.riple.core.explorers.BasicExplorer;
import edu.ucr.cs.riple.core.explorers.ExhaustiveExplorer;
import edu.ucr.cs.riple.core.explorers.Explorer;
import edu.ucr.cs.riple.core.explorers.OptimizedExplorer;
import edu.ucr.cs.riple.core.explorers.suppliers.ExhaustiveSupplier;
import edu.ucr.cs.riple.core.explorers.suppliers.TargetModuleSupplier;
import edu.ucr.cs.riple.core.global.GlobalAnalyzer;
import edu.ucr.cs.riple.core.global.GlobalAnalyzerImpl;
import edu.ucr.cs.riple.core.global.NoOpGlobalAnalyzer;
import edu.ucr.cs.riple.core.injectors.AnnotationInjector;
import edu.ucr.cs.riple.core.injectors.PhysicalInjector;
import edu.ucr.cs.riple.core.metadata.field.FieldDeclarationAnalysis;
import edu.ucr.cs.riple.core.metadata.field.FieldInitializationAnalysis;
import edu.ucr.cs.riple.core.metadata.index.Error;
import edu.ucr.cs.riple.core.metadata.index.Fix;
import edu.ucr.cs.riple.core.metadata.method.MethodDeclarationTree;
import edu.ucr.cs.riple.core.metadata.trackers.CompoundTracker;
import edu.ucr.cs.riple.core.metadata.trackers.RegionTracker;
import edu.ucr.cs.riple.core.util.Utility;
import edu.ucr.cs.riple.injector.changes.AddAnnotation;
import edu.ucr.cs.riple.injector.changes.AddMarkerAnnotation;
import edu.ucr.cs.riple.injector.changes.AddSingleElementAnnotation;
import edu.ucr.cs.riple.injector.location.OnField;
import edu.ucr.cs.riple.injector.location.OnMethod;
<<<<<<< HEAD
=======
import edu.ucr.cs.riple.scanner.Serializer;
>>>>>>> ffbefb65
import java.util.List;
import java.util.Objects;
import java.util.Set;
import java.util.stream.Collectors;
import java.util.stream.Stream;

/**
 * The main class of the core module. Responsible for analyzing the target module and injecting the
 * corresponding annotations.
 */
public class Annotator {

  /** Injector instance. */
  private final AnnotationInjector injector;
  /** Annotator config. */
  private final Config config;

  /** Reports cache. */
  public final ReportCache cache;

  public Annotator(Config config) {
    this.config = config;
    this.cache = new ReportCache(config);
    this.injector = new PhysicalInjector(config);
  }

  /** Starts the annotating process consist of preprocess followed by the "annotate" phase. */
  public void start() {
    preprocess();
    long timer = config.log.startTimer();
    annotate();
    config.log.stopTimerAndCapture(timer);
    Utility.writeLog(config);
  }

  /**
   * Performs all the preprocessing tasks.
   *
   * <ul>
   *   <li>Performs the first build of the target module.
   *   <li>Detects uninitialized fields.
   *   <li>Detects initializer method candidates.
   *   <li>Marks selected initializer methods with {@code @Initializer} annotation.
   * </ul>
   */
  private void preprocess() {
    System.out.println("Preprocessing...");
    Utility.setScannerCheckerActivation(config.target, true);
    System.out.println("Making the first build...");
    Utility.buildTarget(config, true);
    config.initializeAdapter();
    Set<OnField> uninitializedFields =
        Utility.readFixesFromOutputDirectory(config.target, Fix.factory(config, null)).stream()
            .filter(fix -> fix.isOnField() && fix.reasons.contains("FIELD_NO_INIT"))
            .map(Fix::toField)
            .collect(Collectors.toSet());
    FieldInitializationAnalysis analysis = new FieldInitializationAnalysis(config);
    Set<AddAnnotation> initializers =
        analysis
            .findInitializers(uninitializedFields)
            .map(onMethod -> new AddMarkerAnnotation(onMethod, config.initializerAnnot))
            .collect(Collectors.toSet());
    this.injector.injectAnnotations(initializers);
  }

  /** Performs iterations of inference/injection until no unseen fix is suggested. */
  private void annotate() {
    Utility.setScannerCheckerActivation(config.target, true);
    Utility.buildTarget(config);
    Utility.setScannerCheckerActivation(config.target, false);
    FieldDeclarationAnalysis fieldDeclarationAnalysis =
        new FieldDeclarationAnalysis(config, config.target);
    MethodDeclarationTree tree = new MethodDeclarationTree(config);
    // globalAnalyzer analyzes effects of all public APIs on downstream dependencies.
    // Through iterations, since the source code for downstream dependencies does not change and the
    // computation does not depend on the changes in the target module, it will compute the same
    // result in each iteration, therefore we perform the analysis only once and reuse it in each
    // iteration.
    GlobalAnalyzer globalAnalyzer =
        config.downStreamDependenciesAnalysisActivated
            ? new GlobalAnalyzerImpl(config, tree)
            : new NoOpGlobalAnalyzer();
    globalAnalyzer.analyzeDownstreamDependencies();

    if (config.inferenceActivated) {
      // Outer loop starts.
      while (cache.isUpdated()) {
        executeNextIteration(globalAnalyzer, fieldDeclarationAnalysis);
        if (config.disableOuterLoop) {
          break;
        }
      }

      // Perform once last iteration including all fixes.
      if (!config.disableOuterLoop) {
        cache.disable();
        executeNextIteration(globalAnalyzer, fieldDeclarationAnalysis);
        cache.enable();
      }
    }

    if (config.forceResolveActivated) {
      forceResolveRemainingErrors(fieldDeclarationAnalysis, tree);
    }

    System.out.println("\nFinished annotating.");
    Utility.writeReports(config, cache.reports().stream().collect(ImmutableSet.toImmutableSet()));
  }

  /**
   * Performs single iteration of inference/injection.
   *
   * @param globalAnalyzer Global analyzer instance to detect impact of fixes outside of target
   *     module.
   * @param fieldDeclarationAnalysis Field declaration instance to detect fixes targeting inline
   *     multiple field declaration statements.
   */
  private void executeNextIteration(
      GlobalAnalyzer globalAnalyzer, FieldDeclarationAnalysis fieldDeclarationAnalysis) {
    ImmutableSet<Report> latestReports =
        processTriggeredFixes(globalAnalyzer, fieldDeclarationAnalysis);
    // Compute boundaries of effects on downstream dependencies.
    latestReports.forEach(
        report -> {
          if (config.downStreamDependenciesAnalysisActivated) {
            report.computeBoundariesOfEffectivenessOnDownstreamDependencies(globalAnalyzer);
          }
        });
    // Update cached reports store.
    cache.update(latestReports);

    // Tag reports according to selected analysis mode.
    config.mode.tag(config, globalAnalyzer, latestReports);

    // Inject approved fixes.
    Set<Fix> selectedFixes =
        latestReports.stream()
            .filter(Report::approved)
            .flatMap(report -> config.chain ? report.tree.stream() : Stream.of(report.root))
            .collect(Collectors.toSet());
    injector.injectFixes(selectedFixes);

    // Update log.
    config.log.updateInjectedAnnotations(
        selectedFixes.stream().map(fix -> fix.change).collect(Collectors.toSet()));

    // Update impact saved state.
    globalAnalyzer.updateImpactsAfterInjection(selectedFixes);
  }

  /**
   * Processes triggered fixes.
   *
   * @param globalAnalyzer Global Analyzer instance.
   * @param fieldDeclarationAnalysis Field Declaration analysis to detect fixes on multiple inline
   *     field declaration statements.
   * @return Immutable set of reports from the triggered fixes.
   */
  private ImmutableSet<Report> processTriggeredFixes(
      GlobalAnalyzer globalAnalyzer, FieldDeclarationAnalysis fieldDeclarationAnalysis) {
    Utility.buildTarget(config);
    // Suggested fixes of target at the current state.
    ImmutableSet<Fix> fixes =
        Utility.readFixesFromOutputDirectory(
                config.target, Fix.factory(config, fieldDeclarationAnalysis))
            .stream()
            .filter(fix -> !cache.processedFix(fix))
            .collect(ImmutableSet.toImmutableSet());

    // Initializing required explorer instances.
    MethodDeclarationTree tree = new MethodDeclarationTree(config);
    RegionTracker tracker = new CompoundTracker(config, config.target, tree);
    TargetModuleSupplier supplier = new TargetModuleSupplier(config, tree);
    Explorer explorer =
        config.exhaustiveSearch
            ? new ExhaustiveExplorer(fixes, new ExhaustiveSupplier(config, tree))
            : config.optimized
                ? new OptimizedExplorer(fixes, supplier, globalAnalyzer, tracker)
                : new BasicExplorer(fixes, supplier, globalAnalyzer);
    // Result of the iteration analysis.
    return explorer.explore();
  }

  /**
   * Resolves all remaining errors in target module by following steps below:
   *
   * <ul>
   *   <li>Enclosing method of triggered errors will be marked with {@code @NullUnmarked}
   *       annotation.
   *   <li>Uninitialized fields (inline or by constructor) will be annotated as
   *       {@code @SuppressWarnings("NullAway.Init")}.
   *   <li>Explicit {@code Nullable} assignments to fields will be annotated as
   *       {@code @SuppressWarnings("NullAway")}.
   * </ul>
   *
   * @param fieldDeclarationAnalysis Field declaration analysis.
   * @param tree Method Declaration analysis.
   */
  private void forceResolveRemainingErrors(
      FieldDeclarationAnalysis fieldDeclarationAnalysis, MethodDeclarationTree tree) {
    // Collect regions with remaining errors.
    Utility.buildTarget(config);
    List<Error> remainingErrors = Utility.readErrorsFromOutputDirectory(config, config.target);
    Set<Fix> remainingFixes =
        Utility.readFixesFromOutputDirectory(
            config.target, Fix.factory(config, fieldDeclarationAnalysis));

    // Collect all regions for NullUnmarked.
    // For all errors in regions which correspond to a method's body, we can add @NullUnmarked at
    // the method level.
    Set<AddAnnotation> nullUnMarkedAnnotations =
        remainingErrors.stream()
            // find the corresponding method nodes.
            .map(
                error -> {
<<<<<<< HEAD
                  if (error.getRegion().isOnMethod()) {
                    return tree.findNode(error.encMember(), error.encClass());
                  }
                  if (error.nonnullTarget == null) {
                    return null;
                  }
=======
                  if (!error.encMethod().equals("null")) {
                    return tree.findNode(error.encMethod(), error.encClass());
                  }
                  if (error.nonnullTarget == null) {
                    // Just a sanity check.
                    return null;
                  }
                  // For methods invoked in an initialization region, where the error is that
                  // `@Nullable` is being passed as an argument, we add a `@NullUnmarked` annotation
                  // to the called method.
>>>>>>> ffbefb65
                  if (error.messageType.equals("PASS_NULLABLE")) {
                    OnMethod calledMethod = error.nonnullTarget.toMethod();
                    return tree.findNode(calledMethod.method, calledMethod.clazz);
                  }
                  return null;
                })
<<<<<<< HEAD
            // Filter null values from map above.
=======
>>>>>>> ffbefb65
            .filter(Objects::nonNull)
            .map(node -> new AddMarkerAnnotation(node.location, config.nullUnMarkedAnnotation))
            .collect(Collectors.toSet());
    injector.injectAnnotations(nullUnMarkedAnnotations);
    // Update log.
    config.log.updateInjectedAnnotations(nullUnMarkedAnnotations);

<<<<<<< HEAD
    // Collect suppress warnings, errors on field declaration regions.
    Set<OnField> fieldsWithSuppressWarnings =
        remainingErrors.stream()
=======
    // Update log.
    config.log.updateInjectedAnnotations(nullUnMarkedAnnotations);

    // Collect explicit Nullable initialization to fields
    Set<AddAnnotation> suppressWarningsAnnotations =
        remainingFixes.stream()
>>>>>>> ffbefb65
            .filter(
                error -> {
                  if (!error.getRegion().isOnField()) {
                    return false;
                  }
                  // We can silence them by SuppressWarnings("NullAway.Init")
                  return !error.messageType.equals("METHOD_NO_INIT")
                      && !error.messageType.equals("FIELD_NO_INIT");
                })
            .map(
                error ->
                    fieldDeclarationAnalysis.getLocationOnField(
                        error.getRegion().clazz, error.getRegion().member))
            .filter(Objects::nonNull)
            .collect(Collectors.toSet());

    Set<AddAnnotation> suppressWarningsAnnotations =
        fieldsWithSuppressWarnings.stream()
            .map(
                onField ->
                    new AddSingleElementAnnotation(onField, "SuppressWarnings", "NullAway", true))
            .collect(Collectors.toSet());
    injector.injectAnnotations(suppressWarningsAnnotations);
    // Update log.
    config.log.updateInjectedAnnotations(suppressWarningsAnnotations);

    // Collect NullAway.Init SuppressWarnings
    Set<AddAnnotation> initializationSuppressWarningsAnnotations =
        remainingFixes.stream()
            .filter(
                fix ->
                    fix.isOnField()
                        && (fix.reasons.contains("METHOD_NO_INIT")
                            || fix.reasons.contains("FIELD_NO_INIT")))
            // Filter nodes annotated with SuppressWarnings("NullAway")
            .filter(fix -> !fieldsWithSuppressWarnings.contains(fix.toField()))
            .map(
                fix ->
                    new AddSingleElementAnnotation(
                        fix.toField(), "SuppressWarnings", "NullAway.Init", false))
            .collect(Collectors.toSet());
    injector.injectAnnotations(initializationSuppressWarningsAnnotations);
    // Update log.
    config.log.updateInjectedAnnotations(initializationSuppressWarningsAnnotations);
  }
}<|MERGE_RESOLUTION|>--- conflicted
+++ resolved
@@ -49,10 +49,7 @@
 import edu.ucr.cs.riple.injector.changes.AddSingleElementAnnotation;
 import edu.ucr.cs.riple.injector.location.OnField;
 import edu.ucr.cs.riple.injector.location.OnMethod;
-<<<<<<< HEAD
-=======
 import edu.ucr.cs.riple.scanner.Serializer;
->>>>>>> ffbefb65
 import java.util.List;
 import java.util.Objects;
 import java.util.Set;
@@ -268,35 +265,18 @@
             // find the corresponding method nodes.
             .map(
                 error -> {
-<<<<<<< HEAD
                   if (error.getRegion().isOnMethod()) {
                     return tree.findNode(error.encMember(), error.encClass());
-                  }
-                  if (error.nonnullTarget == null) {
-                    return null;
-                  }
-=======
-                  if (!error.encMethod().equals("null")) {
-                    return tree.findNode(error.encMethod(), error.encClass());
-                  }
-                  if (error.nonnullTarget == null) {
-                    // Just a sanity check.
-                    return null;
                   }
                   // For methods invoked in an initialization region, where the error is that
                   // `@Nullable` is being passed as an argument, we add a `@NullUnmarked` annotation
                   // to the called method.
->>>>>>> ffbefb65
                   if (error.messageType.equals("PASS_NULLABLE")) {
                     OnMethod calledMethod = error.nonnullTarget.toMethod();
                     return tree.findNode(calledMethod.method, calledMethod.clazz);
                   }
                   return null;
                 })
-<<<<<<< HEAD
-            // Filter null values from map above.
-=======
->>>>>>> ffbefb65
             .filter(Objects::nonNull)
             .map(node -> new AddMarkerAnnotation(node.location, config.nullUnMarkedAnnotation))
             .collect(Collectors.toSet());
@@ -304,18 +284,9 @@
     // Update log.
     config.log.updateInjectedAnnotations(nullUnMarkedAnnotations);
 
-<<<<<<< HEAD
     // Collect suppress warnings, errors on field declaration regions.
     Set<OnField> fieldsWithSuppressWarnings =
         remainingErrors.stream()
-=======
-    // Update log.
-    config.log.updateInjectedAnnotations(nullUnMarkedAnnotations);
-
-    // Collect explicit Nullable initialization to fields
-    Set<AddAnnotation> suppressWarningsAnnotations =
-        remainingFixes.stream()
->>>>>>> ffbefb65
             .filter(
                 error -> {
                   if (!error.getRegion().isOnField()) {
