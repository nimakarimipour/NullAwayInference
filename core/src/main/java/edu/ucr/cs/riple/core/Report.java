/*
 * MIT License
 *
 * Copyright (c) 2020 Nima Karimipour
 *
 * Permission is hereby granted, free of charge, to any person obtaining a copy
 * of this software and associated documentation files (the "Software"), to deal
 * in the Software without restriction, including without limitation the rights
 * to use, copy, modify, merge, publish, distribute, sublicense, and/or sell
 * copies of the Software, and to permit persons to whom the Software is
 * furnished to do so, subject to the following conditions:
 *
 * The above copyright notice and this permission notice shall be included in
 * all copies or substantial portions of the Software.
 *
 * THE SOFTWARE IS PROVIDED "AS IS", WITHOUT WARRANTY OF ANY KIND, EXPRESS OR
 * IMPLIED, INCLUDING BUT NOT LIMITED TO THE WARRANTIES OF MERCHANTABILITY,
 * FITNESS FOR A PARTICULAR PURPOSE AND NONINFRINGEMENT. IN NO EVENT SHALL THE
 * AUTHORS OR COPYRIGHT HOLDERS BE LIABLE FOR ANY CLAIM, DAMAGES OR OTHER
 * LIABILITY, WHETHER IN AN ACTION OF CONTRACT, TORT OR OTHERWISE, ARISING FROM,
 * OUT OF OR IN CONNECTION WITH THE SOFTWARE OR THE USE OR OTHER DEALINGS IN
 * THE SOFTWARE.
 */

package edu.ucr.cs.riple.core;

import com.google.common.collect.ImmutableList;
import com.google.common.collect.ImmutableSet;
import com.google.common.collect.Sets;
import edu.ucr.cs.riple.core.global.GlobalAnalyzer;
import edu.ucr.cs.riple.core.metadata.index.Error;
import edu.ucr.cs.riple.core.metadata.index.Fix;
import edu.ucr.cs.riple.injector.location.Location;
import java.util.Objects;
import java.util.Set;
import java.util.stream.Collectors;

/**
 * Container class to store information regarding effectiveness of a fix, its associated fix tree
 * and impacts on downstream dependencies.
 */
public class Report {

  /** Effect on target module. */
  public int localEffect;
  /** Root of fix tree associated to this report instance. */
  public Fix root;
  /** Fix tree associated to this report instance. */
  public Set<Fix> tree;
  /**
   * Set of fixes that will be triggered in target module if fix tree is applied to the source code.
   */
  public ImmutableSet<Fix> triggeredFixes;
  /**
   * Set of fixes that will be triggered in target module if fix tree is applied to the source code.
   */
  public ImmutableList<Error> triggeredErrors;
  /** If true, all leaves of fix tree are not resolvable by any {@code @Nullable} annotation. */
  public boolean finished;
  /**
   * Lower bound of number of errors in downstream dependencies if fix tree is applied to the target
   * module.
   */
  private int lowerBoundEffectOnDownstreamDependencies;
  /**
   * Upper bound of number of errors in downstream dependencies if fix tree is applied to the target
   * module.
   */
  private int upperBoundEffectOnDownstreamDependencies;

  /** Denotes the final decision regarding the injection of the report. */
  public enum Tag {
    /** If tagged with this tag, report tree will be injected. */
    APPROVE,
    /** If tagged with this tag, report tree will not be injected and will be discarded. */
    REJECT,
  }

  /** Status of the report. */
  private Tag tag;

  public Report(Fix root, int localEffect) {
    this.localEffect = localEffect;
    this.root = root;
    this.tree = Sets.newHashSet(root);
    this.finished = false;
    this.triggeredFixes = ImmutableSet.of();
    this.triggeredErrors = ImmutableList.of();
    this.lowerBoundEffectOnDownstreamDependencies = 0;
    this.upperBoundEffectOnDownstreamDependencies = 0;
    this.tag = Tag.REJECT;
  }

  /**
   * Checks if any of the fix in tree, will trigger an unresolvable error in downstream
   * dependencies.
   *
   * @param analyzer Analyzer to check impact of method.
   * @return true, if report contains a fix which will trigger an unresolvable error in downstream
   *     dependency.
   */
  public boolean containsDestructiveMethod(GlobalAnalyzer analyzer) {
<<<<<<< HEAD
    return this.tree.stream().anyMatch(analyzer::isDestructiveFix);
=======
    return this.tree.stream().anyMatch(analyzer::isNotFixableOnTarget);
>>>>>>> 742a5648
  }

  /**
   * Setter for tag.
   *
   * @param tag tag value.
   */
  public void tag(Tag tag) {
    this.tag = tag;
  }

  /**
   * Getter for tag.
   *
   * @return Reports tag.
   */
  public Tag getTag() {
    return this.tag;
  }

  /**
   * Checks if report's fix tree is approved by analysis and should be applied.
   *
   * @return true, if fix tree should be applied and false otherwise.
   */
  public boolean approved() {
    return this.tag.equals(Tag.APPROVE);
  }

  @Override
  public boolean equals(Object other) {
    if (this == other) {
      return true;
    }
    if (!(other instanceof Report)) {
      return false;
    }
    Report report = (Report) other;
    return root.equals(report.root);
  }

  @Override
  public int hashCode() {
    return Objects.hash(root);
  }

  /**
   * Mainly used for unit tests, what we care in tests, is that if a fix has the correct overall
   * effectiveness with all the corresponding fixes to reach that effectiveness, therefore only the
   * locations are compared in trees.
   *
   * @param config Annotator Config instance.
   * @param other Other report, mainly coming from tests.
   * @return true, if two reports are equal (same effectiveness and all locations)
   */
  public boolean testEquals(Config config, Report other) {
    if (!this.root.equals(other.root)) {
      return false;
    }
    if (this.getOverallEffect(config) != other.getOverallEffect(config)) {
      return false;
    }
    this.tree.add(this.root);
    other.tree.add(other.root);
    Set<Location> thisTree = this.tree.stream().map(Fix::toLocation).collect(Collectors.toSet());
    Set<Location> otherTree = other.tree.stream().map(Fix::toLocation).collect(Collectors.toSet());
    if (!thisTree.equals(otherTree)) {
      return false;
    }
    Set<Location> thisTriggered =
        this.triggeredFixes.stream().map(Fix::toLocation).collect(Collectors.toSet());
    Set<Location> otherTriggered =
        other.triggeredFixes.stream().map(Fix::toLocation).collect(Collectors.toSet());
    return otherTriggered.equals(thisTriggered);
  }

  @Override
  public String toString() {
    return "Effect="
        + localEffect
        + ", "
        + root
        + ", "
        + tree.stream().map(Fix::toLocation).collect(Collectors.toSet());
  }

  /**
   * Computes the boundaries of effectiveness of applying the fix tree to target module on
   * downstream dependencies.
   *
   * @param explorer Downstream dependency instance.
   */
  public void computeBoundariesOfEffectivenessOnDownstreamDependencies(GlobalAnalyzer explorer) {
    this.lowerBoundEffectOnDownstreamDependencies =
        explorer.computeLowerBoundOfNumberOfErrors(tree);
    this.upperBoundEffectOnDownstreamDependencies =
        explorer.computeUpperBoundOfNumberOfErrors(tree);
  }

  /**
   * Returns the overall effect of applying fix tree associated to this report according to {@link
   * AnalysisMode}.
   *
   * @param config Annotator config.
   * @return Overall effect ot applying the fix tree.
   */
  public int getOverallEffect(Config config) {
    AnalysisMode mode = config.mode;
    if (mode.equals(AnalysisMode.LOCAL)) {
      return this.localEffect;
    }
    if (mode.equals(AnalysisMode.UPPER_BOUND)) {
      return this.localEffect + this.upperBoundEffectOnDownstreamDependencies;
    }
    return this.localEffect + this.lowerBoundEffectOnDownstreamDependencies;
  }

  /**
   * Getter for lower bound effect on downstream dependencies.
   *
   * @return lowerBoundEffectOnDownstreamDependencies
   */
  public int getLowerBoundEffectOnDownstreamDependencies() {
    return lowerBoundEffectOnDownstreamDependencies;
  }

  /**
   * Getter for upper bound effect on downstream dependencies.
   *
   * @return upperBoundEffectOnDownstreamDependencies
   */
  public int getUpperBoundEffectOnDownstreamDependencies() {
    return upperBoundEffectOnDownstreamDependencies;
  }

  /**
   * Checks if the report needs further investigation. If a fix is suggested from downstream
   * dependencies, it should still be included the next cycle.
   *
   * @param config Annotator config instance.
   * @return true, if report needs further investigation.
   */
  public boolean isInProgress(Config config) {
    return (!finished && (!config.bailout || localEffect > 0))
        || triggeredFixes.stream().anyMatch(input -> !input.fixSourceIsInTarget);
  }
}<|MERGE_RESOLUTION|>--- conflicted
+++ resolved
@@ -100,11 +100,7 @@
    *     dependency.
    */
   public boolean containsDestructiveMethod(GlobalAnalyzer analyzer) {
-<<<<<<< HEAD
-    return this.tree.stream().anyMatch(analyzer::isDestructiveFix);
-=======
     return this.tree.stream().anyMatch(analyzer::isNotFixableOnTarget);
->>>>>>> 742a5648
   }
 
   /**
