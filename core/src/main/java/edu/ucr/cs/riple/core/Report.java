--- conflicted
+++ resolved
@@ -27,12 +27,8 @@
 import com.google.common.collect.ImmutableList;
 import com.google.common.collect.ImmutableSet;
 import com.google.common.collect.Sets;
-<<<<<<< HEAD
-import edu.ucr.cs.riple.core.explorers.DownStreamDependencyExplorer;
+import edu.ucr.cs.riple.core.global.GlobalAnalyzer;
 import edu.ucr.cs.riple.core.metadata.index.Error;
-=======
-import edu.ucr.cs.riple.core.global.GlobalAnalyzer;
->>>>>>> 32a55dac
 import edu.ucr.cs.riple.core.metadata.index.Fix;
 import edu.ucr.cs.riple.core.metadata.method.MethodDeclarationTree;
 import edu.ucr.cs.riple.injector.location.Location;
@@ -81,17 +77,16 @@
    * dependencies.
    *
    * @param mdt Method declaration tre instance.
-   * @param explorer Downstream dependency to fetch status of applying each fix on downstream
+   * @param analyzer Downstream dependency to fetch status of applying each fix on downstream
    *     dependencies.
    * @return true, if report contains a fix which will trigger an unresolvable error in downstream
    *     dependency.
    */
-  public boolean containsDestructiveMethod(
-      MethodDeclarationTree mdt, DownStreamDependencyExplorer explorer) {
+  public boolean containsDestructiveMethod(MethodDeclarationTree mdt, GlobalAnalyzer analyzer) {
     return this.tree.stream()
         .anyMatch(
             fix ->
-                explorer.getTriggeredErrors(fix).stream()
+                analyzer.getTriggeredErrors(fix).stream()
                     .anyMatch(error -> !mdt.declaredInModule(error.nonnullTarget)));
   }
 
