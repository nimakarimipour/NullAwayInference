/*
 * MIT License
 *
 * Copyright (c) 2020 Nima Karimipour
 *
 * Permission is hereby granted, free of charge, to any person obtaining a copy
 * of this software and associated documentation files (the "Software"), to deal
 * in the Software without restriction, including without limitation the rights
 * to use, copy, modify, merge, publish, distribute, sublicense, and/or sell
 * copies of the Software, and to permit persons to whom the Software is
 * furnished to do so, subject to the following conditions:
 *
 * The above copyright notice and this permission notice shall be included in
 * all copies or substantial portions of the Software.
 *
 * THE SOFTWARE IS PROVIDED "AS IS", WITHOUT WARRANTY OF ANY KIND, EXPRESS OR
 * IMPLIED, INCLUDING BUT NOT LIMITED TO THE WARRANTIES OF MERCHANTABILITY,
 * FITNESS FOR A PARTICULAR PURPOSE AND NONINFRINGEMENT. IN NO EVENT SHALL THE
 * AUTHORS OR COPYRIGHT HOLDERS BE LIABLE FOR ANY CLAIM, DAMAGES OR OTHER
 * LIABILITY, WHETHER IN AN ACTION OF CONTRACT, TORT OR OTHERWISE, ARISING FROM,
 * OUT OF OR IN CONNECTION WITH THE SOFTWARE OR THE USE OR OTHER DEALINGS IN
 * THE SOFTWARE.
 */

plugins {
    id 'com.github.sherter.google-java-format' version '0.9'
    id 'com.github.johnrengelman.shadow' version '7.1.2'
    id 'maven-publish'
    id 'application'
}

application {
    mainClass = 'edu.ucr.cs.riple.core.Main'
}

dependencies {

    implementation project(':injector')
    implementation project(':type-annotator-scanner')
    implementation deps.build.guava
    implementation deps.build.json
    implementation deps.build.progressbar
    implementation deps.build.javaparser
    implementation deps.build.commonscli
    testImplementation deps.build.commonsio
}

tasks.test.dependsOn(':type-annotator-scanner:publishToMavenLocal')
tasks.test.dependsOn(':qual:publishToMavenLocal')

// Set up environment variables for test configuration tu run with the latest development version.
tasks.test.doFirst {
<<<<<<< HEAD
    environment "NULLAWAY_TEST_VERSION", "0.10.2"
=======
    environment "NULLAWAY_TEST_VERSION", "0.10.5"
>>>>>>> 74b7b3b2
    environment "ANNOTATOR_VERSION", project.version
}

publishing {
    publications {
        shadow(MavenPublication) { publication ->
            project.shadow.component(publication)
        }
    }
    repositories {
        mavenLocal()
    }
}

jar {
    // add this classifier to prevent overwriting jar and shadowJar outputs to preserve incremental build of gradle.
    archiveClassifier = "nonshadow"
}

// To remove the "-all" postfix from the produced jar file.
shadowJar {
    archiveClassifier = null
}<|MERGE_RESOLUTION|>--- conflicted
+++ resolved
@@ -50,11 +50,7 @@
 
 // Set up environment variables for test configuration tu run with the latest development version.
 tasks.test.doFirst {
-<<<<<<< HEAD
-    environment "NULLAWAY_TEST_VERSION", "0.10.2"
-=======
     environment "NULLAWAY_TEST_VERSION", "0.10.5"
->>>>>>> 74b7b3b2
     environment "ANNOTATOR_VERSION", project.version
 }
 
