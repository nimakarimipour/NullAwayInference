--- conflicted
+++ resolved
@@ -1,17 +1,9 @@
 {
-<<<<<<< HEAD
   "BUILD_COMMAND": "cd /Users/nima/Developer/NullAwayFixer/Projects/spring-boot && ./gradlew :spring-boot-project:spring-boot:compileJava -x :spring-boot-project:spring-boot:compileKotlin",
   "ANNOTATION": {
     "INITIALIZER": "org.springframework.boot.Initializer",
     "NULLABLE": "javax.annotation.Nullable",
     "NULL_UNMARKED": "org.springframework.boot.NullUnmarked"
-=======
-  "BUILD_COMMAND": "cd /Users/nima/Developer/NullAwayFixer/Projects/retrofit && ./gradlew compileJava",
-  "ANNOTATION": {
-    "INITIALIZER": "retrofit2.Initializer",
-    "NULLABLE": "javax.annotation.Nullable",
-    "NULL_UNMARKED": "retrofit2.NullUnmarked"
->>>>>>> 96565b85
   },
   "LEXICAL_PRESERVATION": false,
   "OUTPUT_DIR": "/tmp/NullAwayFix",
