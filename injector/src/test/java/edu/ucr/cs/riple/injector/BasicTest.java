--- conflicted
+++ resolved
@@ -220,8 +220,8 @@
             "       }",
             "   }",
             "}")
-        .addFixes(
-            new Fix(
+        .addLocations(
+            new Location(
                 "javax.annotation.Nullable",
                 "run()",
                 "null",
@@ -438,52 +438,6 @@
   }
 
   @Test
-<<<<<<< HEAD
-  public void return_nullable_class_declaration_in_method_body() {
-    String rootName = "return_nullable_class_declaration_in_method_body";
-
-    new InjectorTestHelper()
-        .setRootPath(System.getProperty("user.dir") + "/tests/" + rootName)
-        .addInput(
-            "TargetMethodContextSelector.java",
-            "package com.uber;",
-            "public class TargetMethodContextSelector implements ContextSelector {",
-            "   @Override",
-            "   public Context getCalleeTarget() {",
-            "     class MethodDispatchContext implements Context {",
-            "        @Override",
-            "        public ContextItem get(ContextKey name) { }",
-            "     }",
-            "   }",
-            "}")
-        .expectOutput(
-            "TargetMethodContextSelector.java",
-            "package com.uber;",
-            "import javax.annotation.Nullable;",
-            "public class TargetMethodContextSelector implements ContextSelector {",
-            "   @Override",
-            "   public Context getCalleeTarget() {",
-            "     class MethodDispatchContext implements Context {",
-            "        @Override @Nullable",
-            "         public ContextItem get(ContextKey name) { }",
-            "     }",
-            "   }",
-            "}")
-        .addLocations(
-            new Location(
-                "javax.annotation.Nullable",
-                "get(com.ibm.wala.ipa.callgraph.ContextKey)",
-                "",
-                "METHOD",
-                "com.uber.MethodDispatchContext",
-                "TargetMethodContextSelector.java",
-                "true"))
-        .start();
-  }
-
-  @Test
-=======
->>>>>>> ff6c50c2
   public void return_nullable_dot_array() {
     String rootName = "return_nullable_dot_array";
 
@@ -921,7 +875,7 @@
   public void skip_duplicate_annotation() {
     String rootName = "skip_duplicate_annotation";
 
-    Location location =
+    Location Location =
         new Location(
             "javax.annotation.Nullable",
             "test()",
@@ -951,7 +905,7 @@
             "       return new Object();",
             "   }",
             "}")
-        .addLocations(location, location.duplicate(), location.duplicate())
+        .addLocations(Location, Location.duplicate(), Location.duplicate())
         .start();
   }
 
