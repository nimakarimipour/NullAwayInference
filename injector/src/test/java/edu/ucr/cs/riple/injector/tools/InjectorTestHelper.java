--- conflicted
+++ resolved
@@ -24,55 +24,44 @@
 
 package edu.ucr.cs.riple.injector.tools;
 
+import static edu.ucr.cs.riple.injector.tools.Utility.pathOf;
 import static org.junit.Assert.fail;
 
 import edu.ucr.cs.riple.injector.Change;
 import edu.ucr.cs.riple.injector.Injector;
 import edu.ucr.cs.riple.injector.WorkListBuilder;
-import java.io.BufferedReader;
-import java.io.FileNotFoundException;
-import java.io.FileReader;
 import java.io.IOException;
-import java.io.Writer;
 import java.nio.charset.Charset;
 import java.nio.file.Files;
 import java.nio.file.Path;
 import java.nio.file.Paths;
 import java.util.ArrayList;
 import java.util.Arrays;
-import java.util.HashMap;
 import java.util.List;
-import java.util.Map;
 import java.util.Objects;
-import java.util.stream.Stream;
+import org.apache.commons.io.FileUtils;
 
 public class InjectorTestHelper {
-
-  private final Map<String, String> fileMap;
-  private final ArrayList<Change> changes;
-  private Path rootPath;
+  private final List<Change> changes;
+  private final List<String> files;
+  private final Path rootPath;
 
   public InjectorTestHelper(Path path) {
     this.rootPath = path;
     this.changes = new ArrayList<>();
-    this.fileMap = new HashMap<>();
+    this.files = new ArrayList<>();
     makeDirectories();
   }
 
   public InjectorTestHelperOutput addInput(String path, String... input) {
-    if (rootPath == null) {
-      throw new RuntimeException("Root path must be set before calling addInput");
-    }
-    String pathToInputFile = writeToFile("src/" + path, input);
-    return new InjectorTestHelperOutput(this, fileMap, pathToInputFile);
+    writeToFile(pathOf(rootPath.resolve("src"), path), input);
+    files.add(path);
+    return new InjectorTestHelperOutput(this, rootPath, path);
   }
 
   public InjectorTestHelperOutput addInputSourceFile(String path, String inputFilePath) {
-    if (rootPath == null) {
-      throw new RuntimeException("Root path must be set before calling addInput");
-    }
-    String pathToInputFile = writeToFile("src/" + path, readLinesOfFile(inputFilePath));
-    return new InjectorTestHelperOutput(this, fileMap, pathToInputFile);
+    writeToFile(pathOf(rootPath.resolve("src"), path), readLinesOfFileFromResource(inputFilePath));
+    return new InjectorTestHelperOutput(this, rootPath, path);
   }
 
   public InjectorTestHelper addChanges(Change... changes) {
@@ -91,22 +80,25 @@
   }
 
   public void start(boolean keepStyle) {
-    Injector injector = Injector.builder().setMode(Injector.MODE.TEST).keepStyle(keepStyle).build();
-<<<<<<< HEAD
-    writeFixes();
-    injector.start(new WorkListBuilder(rootPath + "/fix/fixes.json").getWorkLists(), null);
-=======
+    Injector injector = Injector.builder().keepStyle(keepStyle).build();
     injector.start(new WorkListBuilder(changes).getWorkLists(), keepStyle);
->>>>>>> 4ace9b29
-    for (String key : fileMap.keySet()) {
-      String srcFile = readFileToString(key);
-      String trimmedSrc = srcFile.replaceAll(" ", "").replaceAll("\n", "").replaceAll("\t", "");
-      String destFile = readFileToString(fileMap.get(key));
-      String trimmedDest = destFile.replaceAll(" ", "").replaceAll("\n", "").replaceAll("\t", "");
-      if (!trimmedSrc.equals(trimmedDest)) {
-        System.out.println("FOUND   : " + trimmedSrc);
-        System.out.println("EXPECTED: " + trimmedDest);
-        fail("\nExpected:\n" + destFile + "\n\nBut found:\n" + srcFile + "\n");
+    for (String key : files) {
+      try {
+        String found =
+            FileUtils.readFileToString(
+                pathOf(rootPath.resolve("src"), key).toFile(), Charset.defaultCharset());
+        String trimmedFound = Utility.removeWhiteSpaces(found);
+        String expected =
+            FileUtils.readFileToString(
+                pathOf(rootPath.resolve("expected"), key).toFile(), Charset.defaultCharset());
+        String trimmedExpected = Utility.removeWhiteSpaces(expected);
+        if (!trimmedFound.equals(trimmedExpected)) {
+          System.out.println("FOUND   : " + trimmedFound);
+          System.out.println("EXPECTED: " + trimmedExpected);
+          fail("\nExpected:\n" + expected + "\n\nBut found:\n" + found + "\n");
+        }
+      } catch (IOException e) {
+        throw new RuntimeException(e);
       }
     }
   }
@@ -115,29 +107,23 @@
     start(false);
   }
 
-  private String[] readLinesOfFile(String path) {
-    BufferedReader reader;
-    List<String> lines = new ArrayList<>();
+  private String[] readLinesOfFileFromResource(String path) {
     try {
-      reader =
-          new BufferedReader(
-              new FileReader(
-                  Objects.requireNonNull(getClass().getClassLoader().getResource(path)).getFile()));
-      String line = reader.readLine();
-      while (line != null) {
-        lines.add(line);
-        line = reader.readLine();
-      }
-      reader.close();
+      return FileUtils.readLines(
+              Paths.get(
+                      Objects.requireNonNull(getClass().getClassLoader().getResource(path))
+                          .getFile())
+                  .toFile(),
+              Charset.defaultCharset())
+          .toArray(new String[0]);
     } catch (IOException e) {
-      e.printStackTrace();
+      throw new RuntimeException(e);
     }
-    return lines.toArray(new String[0]);
   }
 
   private void makeDirectories() {
-    String[] names = {"src", "out", "expected"};
-    for (String name : names) {
+    String[] directories = {"src", "expected"};
+    for (String name : directories) {
       Path pathToDirectory = rootPath.resolve(name);
       try {
         Files.createDirectories(pathToDirectory);
@@ -147,40 +133,12 @@
     }
   }
 
-  String writeToFile(String relativePath, String[] input) {
-    StringBuilder toWrite = new StringBuilder();
-    for (String s : input) {
-      toWrite.append(s).append("\n");
-    }
-    return writeToFile(relativePath, toWrite.toString());
-  }
-
-  String writeToFile(String relativePath, String input) {
-    input = input.replace("\\", "");
-    relativePath = rootPath.resolve(relativePath).toAbsolutePath().toString();
-    String pathToFileDirectory = relativePath.substring(0, relativePath.lastIndexOf("/"));
+  void writeToFile(Path path, String[] input) {
     try {
-      Files.createDirectories(Paths.get(pathToFileDirectory + "/"));
-      try (Writer writer =
-          Files.newBufferedWriter(Paths.get(relativePath), Charset.defaultCharset())) {
-        writer.write(input);
-        writer.flush();
-        return relativePath;
-      }
+      Files.createDirectories(path.getParent());
+      FileUtils.writeLines(path.toFile(), Arrays.asList(input));
     } catch (IOException e) {
-      throw new RuntimeException("Something terrible happened.", e);
-    }
-  }
-
-  private String readFileToString(String path) {
-    StringBuilder contentBuilder = new StringBuilder();
-    try (Stream<String> stream = Files.lines(Paths.get(path), Charset.defaultCharset())) {
-      stream.forEach(s -> contentBuilder.append(s).append("\n"));
-      return contentBuilder.toString();
-    } catch (FileNotFoundException ex) {
-      throw new RuntimeException("Unable to open file: " + path, ex);
-    } catch (IOException ex) {
-      throw new RuntimeException("Error reading file: " + path, ex);
+      throw new RuntimeException(e);
     }
   }
 
@@ -188,24 +146,24 @@
 
     private final InjectorTestHelper injectorTestHelper;
     private final String inputFile;
-    private final Map<String, String> map;
+    private final Path root;
 
     InjectorTestHelperOutput(
-        InjectorTestHelper injectorTestHelper, Map<String, String> map, String inputFile) {
-      this.map = map;
-      this.inputFile = inputFile;
+        InjectorTestHelper injectorTestHelper, Path root, String inputFilePath) {
+      this.root = root;
+      this.inputFile = inputFilePath;
       this.injectorTestHelper = injectorTestHelper;
     }
 
-    public InjectorTestHelper expectOutput(String path, String... input) {
-      String output = writeToFile("expected/" + path, input);
-      map.put(inputFile.replace("src", "out"), output);
+    public InjectorTestHelper expectOutput(String... input) {
+      writeToFile(pathOf(root.resolve("expected"), inputFile), input);
       return injectorTestHelper;
     }
 
-    public InjectorTestHelper expectOutputFile(String path, String pathToOutputFile) {
-      String output = writeToFile("expected/" + path, readLinesOfFile(pathToOutputFile));
-      map.put(inputFile.replace("src", "out"), output);
+    public InjectorTestHelper expectOutputFile(String pathToOutputFile) {
+      writeToFile(
+          pathOf(root.resolve("expected"), inputFile),
+          readLinesOfFileFromResource(pathToOutputFile));
       return injectorTestHelper;
     }
   }
