--- conflicted
+++ resolved
@@ -88,11 +88,7 @@
         String expected =
             FileUtils.readFileToString(
                 pathOf(rootPath.resolve("expected"), key).toFile(), Charset.defaultCharset());
-<<<<<<< HEAD
-        if (!found.equals(expected)) {
-=======
         if (!expected.equals(found)) {
->>>>>>> 81bb7d07
           fail("Expected:\n" + expected + "\nBut found:\n" + found);
         }
       } catch (IOException e) {
