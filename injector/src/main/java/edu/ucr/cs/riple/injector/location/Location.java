--- conflicted
+++ resolved
@@ -43,11 +43,7 @@
 public abstract class Location {
   public final LocationType type;
   public final String clazz;
-<<<<<<< HEAD
   public Path path;
-=======
-  public String path;
->>>>>>> 2be5a1a3
 
   public enum KEYS {
     VARIABLES,
@@ -62,11 +58,7 @@
     INDEX
   }
 
-<<<<<<< HEAD
   public Location(LocationType type, Path path, String clazz) {
-=======
-  public Location(LocationType type, String path, String clazz) {
->>>>>>> 2be5a1a3
     this.type = type;
     this.clazz = clazz;
     this.path = path;
@@ -100,11 +92,7 @@
       return null;
     }
     LocationType type = LocationType.getType(values[0]);
-<<<<<<< HEAD
     Path path = Helper.extractPath(values[5]);
-=======
-    String path = values[5];
->>>>>>> 2be5a1a3
     String clazz = values[1];
     switch (type) {
       case FIELD:
@@ -144,11 +132,7 @@
     JSONObject res = new JSONObject();
     res.put(KEYS.CLASS, clazz);
     res.put(KEYS.KIND, type.toString());
-<<<<<<< HEAD
-    res.put(KEYS.URI, path);
-=======
     res.put(KEYS.PATH, path);
->>>>>>> 2be5a1a3
     fillJsonInformation(res);
     return res;
   }
