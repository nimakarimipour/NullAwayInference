--- conflicted
+++ resolved
@@ -77,11 +77,7 @@
   @SuppressWarnings("unchecked")
   public JSONObject getJson() {
     JSONObject res = new JSONObject();
-<<<<<<< HEAD
-    res.put("LOCATION", LocationToJsonVisitor.INSTANCE.visit(location));
-=======
     res.put("LOCATION", location.accept(new LocationToJsonVisitor(), null));
->>>>>>> 10102ff9
     res.put("ANNOTATION", annotation);
     return res;
   }
