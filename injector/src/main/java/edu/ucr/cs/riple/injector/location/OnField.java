--- conflicted
+++ resolved
@@ -30,12 +30,6 @@
 import java.util.Objects;
 import java.util.Set;
 import java.util.function.Consumer;
-<<<<<<< HEAD
-import org.json.simple.JSONArray;
-import org.json.simple.JSONObject;
-=======
-import javax.annotation.Nullable;
->>>>>>> 42048675
 
 /**
  * Represents a location for field element. This location is used to apply changes to a class field.
