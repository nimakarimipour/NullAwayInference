/*
 * MIT License
 *
 * Copyright (c) 2020 Nima Karimipour
 *
 * Permission is hereby granted, free of charge, to any person obtaining a copy
 * of this software and associated documentation files (the "Software"), to deal
 * in the Software without restriction, including without limitation the rights
 * to use, copy, modify, merge, publish, distribute, sublicense, and/or sell
 * copies of the Software, and to permit persons to whom the Software is
 * furnished to do so, subject to the following conditions:
 *
 * The above copyright notice and this permission notice shall be included in
 * all copies or substantial portions of the Software.
 *
 * THE SOFTWARE IS PROVIDED "AS IS", WITHOUT WARRANTY OF ANY KIND, EXPRESS OR
 * IMPLIED, INCLUDING BUT NOT LIMITED TO THE WARRANTIES OF MERCHANTABILITY,
 * FITNESS FOR A PARTICULAR PURPOSE AND NONINFRINGEMENT. IN NO EVENT SHALL THE
 * AUTHORS OR COPYRIGHT HOLDERS BE LIABLE FOR ANY CLAIM, DAMAGES OR OTHER
 * LIABILITY, WHETHER IN AN ACTION OF CONTRACT, TORT OR OTHERWISE, ARISING FROM,
 * OUT OF OR IN CONNECTION WITH THE SOFTWARE OR THE USE OR OTHER DEALINGS IN
 * THE SOFTWARE.
 */

package edu.ucr.cs.riple.injector.location;

import com.github.javaparser.Range;
import com.github.javaparser.ast.Node;
import com.github.javaparser.ast.NodeList;
import com.github.javaparser.ast.body.BodyDeclaration;
import com.github.javaparser.ast.body.Parameter;
import com.github.javaparser.ast.nodeTypes.NodeWithAnnotations;
import edu.ucr.cs.riple.injector.Helper;
import edu.ucr.cs.riple.injector.SignatureMatcher;
import edu.ucr.cs.riple.injector.changes.Change;
import edu.ucr.cs.riple.injector.modifications.Modification;
import java.nio.file.Path;
import java.util.Objects;
import java.util.Optional;
import java.util.concurrent.atomic.AtomicReference;
import java.util.function.Consumer;
import org.json.JSONObject;

public class OnParameter extends Location {
  public final String method;
  public final int index;
  private final SignatureMatcher matcher;

  public OnParameter(Path path, String clazz, String method, int index) {
    super(LocationType.PARAMETER, path, clazz);
    this.method = method;
    this.index = index;
    this.matcher = new SignatureMatcher(method);
  }

<<<<<<< HEAD
=======
  public OnParameter(String path, String clazz, String method, int index) {
    this(Helper.deserializePath(path), clazz, method, index);
  }

  @SuppressWarnings("unchecked")
>>>>>>> 2ffcc2bd
  @Override
  protected void fillJsonInformation(JSONObject res) {
    res.put(KEYS.METHOD.toString(), method);
    res.put(KEYS.INDEX.toString(), index);
  }

  @Override
  protected Modification applyToMember(NodeList<BodyDeclaration<?>> members, Change change) {
    final AtomicReference<Modification> ans = new AtomicReference<>();
    members.forEach(
        bodyDeclaration ->
            bodyDeclaration.ifCallableDeclaration(
                callableDeclaration -> {
                  if (ans.get() != null) {
                    // already found the member.
                    return;
                  }
                  if (matcher.matchesCallableDeclaration(callableDeclaration)) {
                    NodeList<?> params = callableDeclaration.getParameters();
                    if (index < params.size()) {
                      if (params.get(index) instanceof Parameter) {
                        Node param = params.get(index);
                        Optional<Range> range = param.getRange();
                        range.ifPresent(
                            value -> ans.set(change.visit((NodeWithAnnotations<?>) param, value)));
                      }
                    }
                  }
                }));
    return ans.get();
  }

  @Override
  public void ifParameter(Consumer<OnParameter> consumer) {
    consumer.accept(this);
  }

  @Override
  public boolean isOnParameter() {
    return true;
  }

  @Override
  public boolean equals(Object o) {
    if (this == o) {
      return true;
    }
    if (!(o instanceof OnParameter)) {
      return false;
    }
    if (!super.equals(o)) {
      return false;
    }
    OnParameter other = (OnParameter) o;
    return super.equals(other) && method.equals(other.method) && index == other.index;
  }

  @Override
  public int hashCode() {
    return Objects.hash(super.hashCode(), method, index);
  }

  @Override
  public String toString() {
    return "OnParameter{"
        + "class='"
        + clazz
        + '\''
        + ", method='"
        + method
        + '\''
        + ", index="
        + index
        + '}';
  }
}<|MERGE_RESOLUTION|>--- conflicted
+++ resolved
@@ -53,14 +53,10 @@
     this.matcher = new SignatureMatcher(method);
   }
 
-<<<<<<< HEAD
-=======
   public OnParameter(String path, String clazz, String method, int index) {
     this(Helper.deserializePath(path), clazz, method, index);
   }
 
-  @SuppressWarnings("unchecked")
->>>>>>> 2ffcc2bd
   @Override
   protected void fillJsonInformation(JSONObject res) {
     res.put(KEYS.METHOD.toString(), method);
