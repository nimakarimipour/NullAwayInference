/*
 * MIT License
 *
 * Copyright (c) 2020 Nima Karimipour
 *
 * Permission is hereby granted, free of charge, to any person obtaining a copy
 * of this software and associated documentation files (the "Software"), to deal
 * in the Software without restriction, including without limitation the rights
 * to use, copy, modify, merge, publish, distribute, sublicense, and/or sell
 * copies of the Software, and to permit persons to whom the Software is
 * furnished to do so, subject to the following conditions:
 *
 * The above copyright notice and this permission notice shall be included in
 * all copies or substantial portions of the Software.
 *
 * THE SOFTWARE IS PROVIDED "AS IS", WITHOUT WARRANTY OF ANY KIND, EXPRESS OR
 * IMPLIED, INCLUDING BUT NOT LIMITED TO THE WARRANTIES OF MERCHANTABILITY,
 * FITNESS FOR A PARTICULAR PURPOSE AND NONINFRINGEMENT. IN NO EVENT SHALL THE
 * AUTHORS OR COPYRIGHT HOLDERS BE LIABLE FOR ANY CLAIM, DAMAGES OR OTHER
 * LIABILITY, WHETHER IN AN ACTION OF CONTRACT, TORT OR OTHERWISE, ARISING FROM,
 * OUT OF OR IN CONNECTION WITH THE SOFTWARE OR THE USE OR OTHER DEALINGS IN
 * THE SOFTWARE.
 */

package edu.ucr.cs.riple.injector.location;

import com.github.javaparser.Range;
import com.github.javaparser.ast.Node;
import com.github.javaparser.ast.NodeList;
import com.github.javaparser.ast.body.BodyDeclaration;
import com.github.javaparser.ast.body.Parameter;
import com.github.javaparser.ast.nodeTypes.NodeWithAnnotations;
import edu.ucr.cs.riple.injector.SignatureMatcher;
import edu.ucr.cs.riple.injector.changes.Change;
import edu.ucr.cs.riple.injector.modifications.Modification;
import java.nio.file.Path;
import java.util.Objects;
import java.util.Optional;
import java.util.concurrent.atomic.AtomicReference;
import java.util.function.Consumer;
import org.json.simple.JSONObject;

public class OnParameter extends Location {
  public final String method;
  public final int index;
  private final SignatureMatcher matcher;

<<<<<<< HEAD
  public OnParameter(Path path, String clazz, String method, int index) {
=======
  public OnParameter(String path, String clazz, String method, int index) {
>>>>>>> 2be5a1a3
    super(LocationType.PARAMETER, path, clazz);
    this.method = method;
    this.index = index;
    this.matcher = new SignatureMatcher(method);
  }

<<<<<<< HEAD
  @Override
  public Location duplicate() {
    return new OnParameter(path, clazz, method, index);
  }

=======
>>>>>>> 2be5a1a3
  @SuppressWarnings("unchecked")
  @Override
  protected void fillJsonInformation(JSONObject res) {
    res.put(KEYS.METHOD, method);
    res.put(KEYS.INDEX, index);
  }

  @Override
  protected Modification applyToMember(NodeList<BodyDeclaration<?>> members, Change change) {
    final AtomicReference<Modification> ans = new AtomicReference<>();
    members.forEach(
        bodyDeclaration ->
            bodyDeclaration.ifCallableDeclaration(
                callableDeclaration -> {
                  if (ans.get() != null) {
                    // already found the member.
                    return;
                  }
                  if (matcher.matchesCallableDeclaration(callableDeclaration)) {
                    NodeList<?> params = callableDeclaration.getParameters();
                    if (index < params.size()) {
                      if (params.get(index) instanceof Parameter) {
                        Node param = params.get(index);
                        Optional<Range> range = param.getRange();
                        range.ifPresent(
                            value -> ans.set(change.visit((NodeWithAnnotations<?>) param, value)));
                      }
                    }
                  }
                }));
    return ans.get();
  }

  @Override
  public void ifParameter(Consumer<OnParameter> consumer) {
    consumer.accept(this);
  }

  @Override
  public boolean isOnParameter() {
    return true;
  }

  @Override
  public boolean equals(Object o) {
    if (this == o) {
      return true;
    }
    if (!(o instanceof OnParameter)) {
      return false;
    }
    if (!super.equals(o)) {
      return false;
    }
    OnParameter other = (OnParameter) o;
    return super.equals(other) && method.equals(other.method) && index == other.index;
  }

  @Override
  public int hashCode() {
    return Objects.hash(super.hashCode(), method, index);
  }

  @Override
  public String toString() {
    return "OnParameter{"
        + "class='"
        + clazz
        + '\''
        + ", method='"
        + method
        + '\''
        + ", index="
        + index
        + '}';
  }
}<|MERGE_RESOLUTION|>--- conflicted
+++ resolved
@@ -30,6 +30,7 @@
 import com.github.javaparser.ast.body.BodyDeclaration;
 import com.github.javaparser.ast.body.Parameter;
 import com.github.javaparser.ast.nodeTypes.NodeWithAnnotations;
+import edu.ucr.cs.riple.injector.Helper;
 import edu.ucr.cs.riple.injector.SignatureMatcher;
 import edu.ucr.cs.riple.injector.changes.Change;
 import edu.ucr.cs.riple.injector.modifications.Modification;
@@ -45,25 +46,17 @@
   public final int index;
   private final SignatureMatcher matcher;
 
-<<<<<<< HEAD
   public OnParameter(Path path, String clazz, String method, int index) {
-=======
-  public OnParameter(String path, String clazz, String method, int index) {
->>>>>>> 2be5a1a3
     super(LocationType.PARAMETER, path, clazz);
     this.method = method;
     this.index = index;
     this.matcher = new SignatureMatcher(method);
   }
 
-<<<<<<< HEAD
-  @Override
-  public Location duplicate() {
-    return new OnParameter(path, clazz, method, index);
+  public OnParameter(String path, String clazz, String method, int index) {
+    this(Helper.extractPath(path), clazz, method, index);
   }
 
-=======
->>>>>>> 2be5a1a3
   @SuppressWarnings("unchecked")
   @Override
   protected void fillJsonInformation(JSONObject res) {
