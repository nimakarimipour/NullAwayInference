/*
 * MIT License
 *
 * Copyright (c) 2020 Nima Karimipour
 *
 * Permission is hereby granted, free of charge, to any person obtaining a copy
 * of this software and associated documentation files (the "Software"), to deal
 * in the Software without restriction, including without limitation the rights
 * to use, copy, modify, merge, publish, distribute, sublicense, and/or sell
 * copies of the Software, and to permit persons to whom the Software is
 * furnished to do so, subject to the following conditions:
 *
 * The above copyright notice and this permission notice shall be included in
 * all copies or substantial portions of the Software.
 *
 * THE SOFTWARE IS PROVIDED "AS IS", WITHOUT WARRANTY OF ANY KIND, EXPRESS OR
 * IMPLIED, INCLUDING BUT NOT LIMITED TO THE WARRANTIES OF MERCHANTABILITY,
 * FITNESS FOR A PARTICULAR PURPOSE AND NONINFRINGEMENT. IN NO EVENT SHALL THE
 * AUTHORS OR COPYRIGHT HOLDERS BE LIABLE FOR ANY CLAIM, DAMAGES OR OTHER
 * LIABILITY, WHETHER IN AN ACTION OF CONTRACT, TORT OR OTHERWISE, ARISING FROM,
 * OUT OF OR IN CONNECTION WITH THE SOFTWARE OR THE USE OR OTHER DEALINGS IN
 * THE SOFTWARE.
 */

package edu.ucr.cs.riple.injector.location;

import com.github.javaparser.ast.body.CallableDeclaration;
import edu.ucr.cs.riple.injector.Helper;
import edu.ucr.cs.riple.injector.SignatureMatcher;
import java.nio.file.Path;
import java.util.Objects;
import java.util.function.Consumer;
<<<<<<< HEAD
import org.json.simple.JSONObject;
=======
import javax.annotation.Nullable;
>>>>>>> 4e6d8f54

/**
 * Represents a location for parameter element. This location is used to apply changes to a
 * parameter.
 */
public class OnParameter extends Location {

  /** Method signature of the enclosing method. */
  public final String method;
  /** Index of the parameter in the method signature. */
  public final int index;
  /**
   * Matcher for the method signature. Method signature is given as a string, this matcher is used
   * to match the target.
   */
  private final SignatureMatcher matcher;

  public OnParameter(Path path, String clazz, String method, int index) {
    super(LocationKind.PARAMETER, path, clazz);
    this.method = method;
    this.index = index;
    this.matcher = new SignatureMatcher(method);
  }

  public OnParameter(String path, String clazz, String method, int index) {
    this(Helper.deserializePath(path), clazz, method, index);
  }

  @Override
  public void ifParameter(Consumer<OnParameter> consumer) {
    consumer.accept(this);
  }

  @Override
  public boolean isOnParameter() {
    return true;
  }

  @Override
  public boolean equals(Object o) {
    if (this == o) {
      return true;
    }
    if (!(o instanceof OnParameter)) {
      return false;
    }
    if (!super.equals(o)) {
      return false;
    }
    OnParameter other = (OnParameter) o;
    return super.equals(other) && method.equals(other.method) && index == other.index;
  }

  /**
   * Checks if the given method matches the method signature of this location.
   *
   * @param method method to check.
   * @return true if the method matches the method signature of this location.
   */
  public boolean matchesCallableDeclaration(CallableDeclaration<?> method) {
    return this.matcher.matchesCallableDeclaration(method);
  }

  @Override
  public <R, P> R accept(LocationVisitor<R, P> v, P p) {
    return v.visitParameter(this, p);
  }

  @Override
  public int hashCode() {
    return Objects.hash(super.hashCode(), method, index);
  }

  @Override
  public String toString() {
    return "OnParameter{"
        + "class='"
        + clazz
        + '\''
        + ", method='"
        + method
        + '\''
        + ", index="
        + index
        + '}';
  }
}<|MERGE_RESOLUTION|>--- conflicted
+++ resolved
@@ -30,11 +30,6 @@
 import java.nio.file.Path;
 import java.util.Objects;
 import java.util.function.Consumer;
-<<<<<<< HEAD
-import org.json.simple.JSONObject;
-=======
-import javax.annotation.Nullable;
->>>>>>> 4e6d8f54
 
 /**
  * Represents a location for parameter element. This location is used to apply changes to a
