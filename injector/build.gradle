/*
 * MIT License
 *
 * Copyright (c) 2020 Nima Karimipour
 *
 * Permission is hereby granted, free of charge, to any person obtaining a copy
 * of this software and associated documentation files (the "Software"), to deal
 * in the Software without restriction, including without limitation the rights
 * to use, copy, modify, merge, publish, distribute, sublicense, and/or sell
 * copies of the Software, and to permit persons to whom the Software is
 * furnished to do so, subject to the following conditions:
 *
 * The above copyright notice and this permission notice shall be included in
 * all copies or substantial portions of the Software.
 *
 * THE SOFTWARE IS PROVIDED "AS IS", WITHOUT WARRANTY OF ANY KIND, EXPRESS OR
 * IMPLIED, INCLUDING BUT NOT LIMITED TO THE WARRANTIES OF MERCHANTABILITY,
 * FITNESS FOR A PARTICULAR PURPOSE AND NONINFRINGEMENT. IN NO EVENT SHALL THE
 * AUTHORS OR COPYRIGHT HOLDERS BE LIABLE FOR ANY CLAIM, DAMAGES OR OTHER
 * LIABILITY, WHETHER IN AN ACTION OF CONTRACT, TORT OR OTHERWISE, ARISING FROM,
 * OUT OF OR IN CONNECTION WITH THE SOFTWARE OR THE USE OR OTHER DEALINGS IN
 * THE SOFTWARE.
 */

plugins {
    id 'com.github.sherter.google-java-format' version '0.9'
}

dependencies {
    implementation deps.build.guava

    implementation deps.build.javaparser
    testImplementation deps.build.javaparser

    implementation deps.build.json

    implementation deps.build.progressbar

    testImplementation deps.build.commonsio
}

compileJava.mustRunAfter verifyGoogleJavaFormat

googleJavaFormat {
    // don't enforce formatting for generated Java code under buildSrc
    exclude 'tests/**/*.java'
<<<<<<< HEAD
    // exclude test resources from java, injector's expected output will fail on method/injection tests.
=======
    // tests expected output does not conform to google java format rules.
>>>>>>> 67c8c2d5
    exclude '**/test/resources/**/*.java'
}<|MERGE_RESOLUTION|>--- conflicted
+++ resolved
@@ -44,10 +44,6 @@
 googleJavaFormat {
     // don't enforce formatting for generated Java code under buildSrc
     exclude 'tests/**/*.java'
-<<<<<<< HEAD
-    // exclude test resources from java, injector's expected output will fail on method/injection tests.
-=======
     // tests expected output does not conform to google java format rules.
->>>>>>> 67c8c2d5
     exclude '**/test/resources/**/*.java'
 }