/*
 * MIT License
 *
 * Copyright (c) 2020 Nima Karimipour
 *
 * Permission is hereby granted, free of charge, to any person obtaining a copy
 * of this software and associated documentation files (the "Software"), to deal
 * in the Software without restriction, including without limitation the rights
 * to use, copy, modify, merge, publish, distribute, sublicense, and/or sell
 * copies of the Software, and to permit persons to whom the Software is
 * furnished to do so, subject to the following conditions:
 *
 * The above copyright notice and this permission notice shall be included in
 * all copies or substantial portions of the Software.
 *
 * THE SOFTWARE IS PROVIDED "AS IS", WITHOUT WARRANTY OF ANY KIND, EXPRESS OR
 * IMPLIED, INCLUDING BUT NOT LIMITED TO THE WARRANTIES OF MERCHANTABILITY,
 * FITNESS FOR A PARTICULAR PURPOSE AND NONINFRINGEMENT. IN NO EVENT SHALL THE
 * AUTHORS OR COPYRIGHT HOLDERS BE LIABLE FOR ANY CLAIM, DAMAGES OR OTHER
 * LIABILITY, WHETHER IN AN ACTION OF CONTRACT, TORT OR OTHERWISE, ARISING FROM,
 * OUT OF OR IN CONNECTION WITH THE SOFTWARE OR THE USE OR OTHER DEALINGS IN
 * THE SOFTWARE.
 */

import com.vanniktech.maven.publish.SonatypeHost

plugins {
    id 'com.github.johnrengelman.shadow' version '7.1.2'
    id 'maven-publish'
    id 'application'
    id "com.vanniktech.maven.publish"
}

application {
    mainClass = 'edu.ucr.cs.riple.core.Main'
}

dependencies {
    implementation project(':injector')
    implementation project(':annotator-scanner')
    implementation deps.build.guava
<<<<<<< HEAD
    implementation deps.build.json
=======
>>>>>>> 3bae68e1
    implementation deps.build.gson
    implementation deps.build.progressbar
    implementation deps.build.javaparser
    implementation deps.build.commonscli

    testImplementation deps.build.commonsio
    testImplementation deps.test.junit
    testImplementation deps.test.mockito
}

// Exclude formatting files under resources
spotless {
    java {
        targetExclude 'src/test/resources/**/*.java'
    }
}

// Should be the latest supporting version of NullAway.
def NULLAWAY_TEST = "0.10.19"

tasks.test.dependsOn(':annotator-scanner:publishToMavenLocal')

// Set up environment variables for test configuration tu run with the latest development version.
tasks.test.doFirst {
    environment "NULLAWAY_TEST_VERSION", NULLAWAY_TEST
    environment "ANNOTATOR_VERSION", project.version
}

publishing {
    publications {
        shadow(MavenPublication) { publication ->
            project.shadow.component(publication)
        }
    }

    mavenPublishing {
        publishToMavenCentral(SonatypeHost.S01)
    }

    repositories {
        mavenLocal()
    }
}

jar {
    // add this classifier to prevent overwriting jar and shadowJar outputs to preserve incremental build of gradle.
    archiveClassifier = "nonshadow"
}

// To remove the "-all" postfix from the produced jar file.
shadowJar {
    archiveClassifier = null
}

// Exclude tests not supported by Java 11.
if (JavaVersion.current().isJava11()) {
    // exclude Java17Test which is designed to test Java 17 features.
    test {
        filter {
            excludeTestsMatching "edu.ucr.cs.riple.core.Java17Test"
        }
    }
}<|MERGE_RESOLUTION|>--- conflicted
+++ resolved
@@ -39,10 +39,6 @@
     implementation project(':injector')
     implementation project(':annotator-scanner')
     implementation deps.build.guava
-<<<<<<< HEAD
-    implementation deps.build.json
-=======
->>>>>>> 3bae68e1
     implementation deps.build.gson
     implementation deps.build.progressbar
     implementation deps.build.javaparser
