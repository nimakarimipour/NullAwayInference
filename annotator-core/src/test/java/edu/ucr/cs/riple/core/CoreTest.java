/*
 * MIT License
 *
 * Copyright (c) 2022 Nima Karimipour
 *
 * Permission is hereby granted, free of charge, to any person obtaining a copy
 * of this software and associated documentation files (the "Software"), to deal
 * in the Software without restriction, including without limitation the rights
 * to use, copy, modify, merge, publish, distribute, sublicense, and/or sell
 * copies of the Software, and to permit persons to whom the Software is
 * furnished to do so, subject to the following conditions:
 *
 * The above copyright notice and this permission notice shall be included in
 * all copies or substantial portions of the Software.
 *
 * THE SOFTWARE IS PROVIDED "AS IS", WITHOUT WARRANTY OF ANY KIND, EXPRESS OR
 * IMPLIED, INCLUDING BUT NOT LIMITED TO THE WARRANTIES OF MERCHANTABILITY,
 * FITNESS FOR A PARTICULAR PURPOSE AND NONINFRINGEMENT. IN NO EVENT SHALL THE
 * AUTHORS OR COPYRIGHT HOLDERS BE LIABLE FOR ANY CLAIM, DAMAGES OR OTHER
 * LIABILITY, WHETHER IN AN ACTION OF CONTRACT, TORT OR OTHERWISE, ARISING FROM,
 * OUT OF OR IN CONNECTION WITH THE SOFTWARE OR THE USE OR OTHER DEALINGS IN
 * THE SOFTWARE.
 */

package edu.ucr.cs.riple.core;

import static com.google.common.collect.Sets.newHashSet;
import static java.util.Collections.singleton;

import com.google.common.base.Preconditions;
import edu.ucr.cs.riple.core.tools.TReport;
import edu.ucr.cs.riple.injector.changes.AddAnnotation;
import edu.ucr.cs.riple.injector.changes.AddMarkerAnnotation;
import edu.ucr.cs.riple.injector.changes.AddSingleElementAnnotation;
import edu.ucr.cs.riple.injector.location.OnField;
import edu.ucr.cs.riple.injector.location.OnMethod;
import edu.ucr.cs.riple.injector.location.OnParameter;
import java.nio.file.Path;
import java.util.List;
import java.util.Set;
import org.junit.Assert;
import org.junit.Test;
import org.junit.runner.RunWith;
import org.junit.runners.JUnit4;

@RunWith(JUnit4.class)
public class CoreTest extends BaseCoreTest {

  public CoreTest() {
    super("unittest", List.of("unittest"));
  }

  @Test
  public void field() {
    coreTestHelper
        .addInputLines("Main.java", "package test;", "public class Main {", "Object field;", "}")
        .addExpectedReports(
            new TReport(new OnField("Main.java", "test.Main", singleton("field")), -1))
        .start();
  }

  @Test
  public void method() {
    coreTestHelper
        .addInputLines(
            "Main.java",
            "package test;",
            "public class Main {",
            "   Object run() {",
            "     return null;",
            "   }",
            "}")
        .addExpectedReports(new TReport(new OnMethod("Main.java", "test.Main", "run()"), -1))
        .start();
  }

  @Test
  public void param() {
    coreTestHelper
        .addInputLines(
            "Main.java",
            "package test;",
            "public class Main {",
            "   Object run(Object o) {",
            "     return o;",
            "   }",
            "   void pass() {",
            "     run(null);",
            "   }",
            "}")
        .addExpectedReports(
            new TReport(new OnParameter("Main.java", "test.Main", "run(java.lang.Object)", 0), 0))
        .start();
  }

  @Test
  public void param_complete() {
    coreTestHelper
        .addInputLines(
            "Main.java",
            "package test;",
            "public class Main {",
            "   Object run(Object o) {",
            "     return o;",
            "   }",
            "   void pass() {",
            "     run(null);",
            "   }",
            "}")
        .requestCompleteLoop()
        .addExpectedReports(
            new TReport(new OnParameter("Main.java", "test.Main", "run(java.lang.Object)", 0), 0),
            new TReport(new OnMethod("Main.java", "test.Main", "run(java.lang.Object)"), -1))
        .start();
  }

  @Test
  public void field_assign_nullable() {
    coreTestHelper
        .addInputLines(
            "Main.java",
            "package test;",
            "public class Main {",
            "   Object field;",
            "   Main() {",
            "     field = null;",
            "   }",
            "   Object getF(){ return field; }",
            "}")
        .toDepth(1)
        .addExpectedReports(
            new TReport(new OnField("Main.java", "test.Main", singleton("field")), -1))
        .start();
  }

  @Test
  public void fieldAssignNullableConstructor() {
    coreTestHelper
        .addInputLines(
            "Main.java",
            "package test;",
            "public class Main {",
            "   Object f;",
            "   Main(Object f) {",
            "     this.f = f;",
            "   }",
            "}",
            "class C {",
            "   Main main = new Main(null);",
            "}")
        .toDepth(1)
        .addExpectedReports(
            new TReport(new OnParameter("Main.java", "test.Main", "Main(java.lang.Object)", 0), 1))
        .start();
  }

  @Test
  public void fieldAssignNullableConstructorForceResolveEnabled() {
    coreTestHelper
        .addInputLines(
            "Main.java",
            "package test;",
            "import javax.annotation.Nullable;",
            "public class Main {",
            "   Object f;",
            "   Main(Object f) {",
            "     this.f = f;",
            "   }",
            "   Main(Object f, @Nullable Object o) {",
            "     this.f = f;",
            "     Integer h = o.hashCode();",
            "   }",
            "}",
            "class C {",
            "   Main main = new Main(null);",
            "}")
        .toDepth(1)
        .addExpectedReports(
            new TReport(new OnParameter("Main.java", "test.Main", "Main(java.lang.Object)", 0), 1))
        .enableForceResolve()
        .start();
    Set<AddAnnotation> expectedAnnotations =
        Set.of(
            new AddMarkerAnnotation(
                new OnMethod("Main.java", "test.Main", "Main(java.lang.Object)"),
                "org.jspecify.nullness.NullUnmarked"),
            new AddMarkerAnnotation(
                new OnMethod("Main.java", "test.Main", "Main(java.lang.Object,java.lang.Object)"),
                "org.jspecify.nullness.NullUnmarked"));
    Assert.assertEquals(
        expectedAnnotations, Set.copyOf(coreTestHelper.getConfig().log.getInjectedAnnotations()));
  }

  @Test
  public void multipleFieldDeclarationTest() {
    coreTestHelper
        .addInputDirectory("test", "multiplefielddeclration")
        .disableBailOut()
        .addExpectedReports(
            new TReport(
                new OnField("Main.java", "test.Main", newHashSet("f1", "f2", "f3", "f4")), 9),
            new TReport(new OnField("Main.java", "test.Main", singleton("f5")), 1))
        .toDepth(1)
        .start();
  }

  @Test
  public void multipleFieldDeclarationTestForceResolveEnabled() {
    coreTestHelper
        .addInputDirectory("test", "multiplefielddeclration")
        .disableBailOut()
        .addExpectedReports(
            new TReport(
                new OnField("Main.java", "test.Main", newHashSet("f1", "f2", "f3", "f4")), 9),
            new TReport(new OnField("Main.java", "test.Main", singleton("f5")), 1))
        .toDepth(1)
        // This causes the test to report a failure if any errors remain when building the target.
        .enableForceResolve()
        .start();
  }

  @Test
  public void inner_class() {
    coreTestHelper
        .addInputDirectory("test", "innerclass")
        .addExpectedReports(
            new TReport(new OnMethod("Main.java", "test.Main$1", "bar(java.lang.Object)"), 0),
            new TReport(new OnMethod("Main.java", "test.Main$1Child", "exec()"), 0),
            new TReport(new OnMethod("Main.java", "test.Main$1Child$1Bar", "returnsNull()"), -1),
            new TReport(new OnField("Main.java", "test.Main$1", singleton("f")), -1))
        .start();
  }

  @Test
  public void multiple_return_nullable() {
    coreTestHelper
        .toDepth(4)
        .addInputDirectory("test", "multiplereturnnullable")
        .disableBailOut()
        .addExpectedReports(
            new TReport(
                new OnParameter("A.java", "test.A", "helper(java.lang.Object)", 0),
                -5,
                newHashSet(
                    new OnParameter("A.java", "test.A", "foo(java.lang.Object)", 0),
                    new OnMethod("A.java", "test.A", "foo(java.lang.Object"),
                    new OnField("A.java", "test.A", singleton("field"))),
                null),
            new TReport(
                new OnParameter("B.java", "test.B", "run(java.lang.Object)", 0),
                -5,
                newHashSet(
                    new OnMethod("B.java", "test.B", "run(java.lang.Object)"),
                    new OnField("B.java", "test.B", singleton("field"))),
                null))
        .start();
  }

  @Test
  public void multiple_return_nullable_recursive() {
    coreTestHelper
        .addInputDirectory("test", "multiplereturnnullablerecursive")
        .addExpectedReports(
            new TReport(new OnField("Main.java", "test.Main", singleton("field")), -6),
            new TReport(new OnMethod("Main.java", "test.Main", "returnNullableRecursive()"), -6),
            new TReport(new OnMethod("Main.java", "test.Main", "returnNullable()"), -6))
        .start();
  }

  @Test
  public void overrideMethodDeclaredOutsideModuleTest() {
    coreTestHelper
        .addInputLines(
            "Main.java",
            "package test;",
            "import java.util.function.Function;",
            "import java.util.stream.Stream;",
            "public class Main {",
            "   public void run() {",
            "     Stream.of(\"Foo\").map(new Function<Object, String>() {",
            "       @Override",
            "       public String apply(Object o) {",
            "         return null;",
            "       }",
            "     });",
            "   }",
            "}")
        .toDepth(1)
        .addExpectedReports(
            new TReport(new OnMethod("Main.java", "test.Main$1", "apply(java.lang.Object)"), -1))
        .start();
  }

  @Test
  public void deactivateInferenceTest() {
    coreTestHelper
        .addInputLines(
            "Main.java",
            "package test;",
            "public class Main {",
            "   public Object run() {",
            "     return null;",
            "   }",
            "}")
        .toDepth(1)
        .deactivateInference()
        .start();
    // Verify that only one @NullUnmarked annotation is injected (No @Nullable injection).
    Preconditions.checkArgument(
        coreTestHelper.getConfig().log.getInjectedAnnotations().size() == 1);
    Preconditions.checkArgument(
        coreTestHelper
            .getConfig()
            .log
            .getInjectedAnnotations()
            .get(0)
            .annotation
            .equals("org.jspecify.nullness.NullUnmarked"));
  }

  @Test
  public void errorInFieldDeclarationForceResolveTest() {
    coreTestHelper
        .addInputDirectory("test", "fielderrorregion")
        .addExpectedReports(
            new TReport(new OnField("Foo.java", "test.Foo", Set.of("f1")), 2),
            new TReport(new OnField("Foo.java", "test.Foo", Set.of("f2", "f3")), 2),
            new TReport(new OnField("Foo.java", "test.Foo", Set.of("f0")), -1),
            new TReport(new OnParameter("Bar.java", "test.Bar", "process(java.lang.Object)", 0), 1),
            new TReport(new OnField("Foo.java", "test.Foo", Set.of("f4")), 1),
            new TReport(new OnField("Foo.java", "test.Foo", Set.of("f5")), 0))
        .toDepth(1)
        .enableForceResolve()
        .start();
    Path srcRoot = coreTestHelper.getSourceRoot();
    Set<AddAnnotation> expectedAnnotations =
        Set.of(
            new AddMarkerAnnotation(
                new OnField(srcRoot.resolve("Foo.java").toString(), "test.Foo", Set.of("f0")),
                "javax.annotation.Nullable"),
            new AddMarkerAnnotation(
                new OnMethod(
                    srcRoot.resolve("Bar.java").toString(),
                    "test.Bar",
                    "process(java.lang.Object)"),
                "org.jspecify.nullness.NullUnmarked"),
            new AddSingleElementAnnotation(
                new OnField(srcRoot.resolve("Foo.java").toString(), "test.Foo", Set.of("f4")),
                "SuppressWarnings",
                "NullAway",
                false),
            new AddSingleElementAnnotation(
                new OnField(srcRoot.resolve("Foo.java").toString(), "test.Foo", Set.of("f2", "f3")),
                "SuppressWarnings",
                "NullAway.Init",
                false),
            new AddSingleElementAnnotation(
                new OnField(srcRoot.resolve("Foo.java").toString(), "test.Foo", Set.of("f1")),
                "SuppressWarnings",
                "NullAway.Init",
                false),
            new AddMarkerAnnotation(
                new OnField(srcRoot.resolve("Foo.java").toString(), "test.Foo", Set.of("f5")),
                "javax.annotation.Nullable"));
    // todo: change test infrastructure to do the expected added annotations comparison internally
    // in the upcoming refactoring cycle.
    Assert.assertEquals(
        expectedAnnotations, Set.copyOf(coreTestHelper.getConfig().log.getInjectedAnnotations()));
  }

  @Test
  public void initializationErrorWithMultipleConstructors() {
    coreTestHelper
        .addInputLines(
            "Foo.java",
            "package test;",
            "public class Foo {",
            "   Object f1;",
            "   Object f2;",
            "   Object f3;",
            "   Object f4 = null;",
            "   Foo() { }",
            "   Foo(int i) { }",
            "   Foo(int i, int j) { }",
            "   void bar1() {",
            "     f3.hashCode();",
            "     f4.hashCode();",
            "   }",
            "   void bar2() {",
            "     f3.hashCode();",
            "     f4.hashCode();",
            "   }",
            "}")
        .addExpectedReports(
            new TReport(new OnField("Foo.java", "test.Foo", Set.of("f1")), 0),
            new TReport(new OnField("Foo.java", "test.Foo", Set.of("f2")), 0),
            new TReport(new OnField("Foo.java", "test.Foo", Set.of("f3")), 2),
            new TReport(new OnField("Foo.java", "test.Foo", Set.of("f4")), 1))
        .toDepth(1)
        .enableForceResolve()
        .start();
    String pathToFoo = coreTestHelper.getSourceRoot().resolve("Foo.java").toString();
    Set<AddAnnotation> expectedAnnotations =
        Set.of(
            new AddMarkerAnnotation(
                new OnField(pathToFoo, "test.Foo", Set.of("f1")), "javax.annotation.Nullable"),
            new AddMarkerAnnotation(
                new OnField(pathToFoo, "test.Foo", Set.of("f2")), "javax.annotation.Nullable"),
            new AddSingleElementAnnotation(
                new OnField(pathToFoo, "test.Foo", Set.of("f3")),
                "SuppressWarnings",
                "NullAway.Init",
                false),
            new AddSingleElementAnnotation(
                new OnField(pathToFoo, "test.Foo", Set.of("f4")),
                "SuppressWarnings",
                "NullAway",
                false));
    Assert.assertEquals(
        expectedAnnotations, Set.copyOf(coreTestHelper.getConfig().log.getInjectedAnnotations()));
  }

  @Test
  public void staticBlockLocalVariableInitializationTest() {
    coreTestHelper
        .addInputLines(
            "A.java",
            "package test;",
            "import javax.annotation.Nullable;",
            "import java.util.Objects;",
            "public class A {",
            "   private static Object f;",
            "   static {",
            "      Object a = B.foo();",
            "      Object b = B.bar();",
            "      if (Objects.hashCode(a) > Objects.hashCode(b)) {",
            "          f = a;",
            "      } else {",
            "          f = b;",
            "      }",
            "   }",
            "}",
            "class B {",
            "   @Nullable",
            "   public static Object foo() { return null; }",
            "   @Nullable",
            "   public static Object bar() { return null; }",
            "}")
        .toDepth(5)
        .addExpectedReports(new TReport(new OnField("A.java", "test.A", singleton("f")), -3))
        .enableForceResolve()
        .start();
  }

  @Test
<<<<<<< HEAD
  public void acknowledgeNonnullAnnotations() {
    coreTestHelper
        .addInputLines(
            "A.java",
            "package test;",
            "import javax.annotation.Nonnull;",
            "public class A {",
            "   @Nonnull private Object field;",
            "   @Nonnull Object foo(@Nonnull Object param) {",
            "       return null;",
            "   }",
            "   void bar() {",
            "      foo(null);",
            "   }",
            "}")
        .toDepth(5)
        .start();
    // No annotation should be added, since they are annotated as @Nonnull although each can reduce
    // the number of errors.
    Assert.assertEquals(coreTestHelper.getConfig().log.getInjectedAnnotations().size(), 0);
=======
  public void impactedLambdaAndMemberReferenceParameterNullableTest() {
    coreTestHelper
        .addInputLines(
            "Main.java",
            "package test;",
            "import javax.annotation.Nullable;",
            "public class Main {",
            "   public void f(Foo r){ }",
            "   public void baz1(){",
            "     f(new Foo(){",
            "       @Override",
            "       public void bar(Object o){",
            "         take(o);",
            "       }",
            "     });",
            "   }",
            "   public void baz2() {",
            "       f(e -> take(e));",
            "   }",
            "   public void baz3() {",
            "       f(this::take);",
            "   }",
            "   public void take(Object o){ }",
            "   public void passNull(Foo foo) {",
            "       foo.bar(null);",
            "   }",
            "}")
        .addInputLines(
            "Foo.java", "package test;", "public interface Foo{", "     void bar(Object o);", "}")
        .addExpectedReports(
            new TReport(new OnParameter("Foo.java", "test.Foo", "bar(java.lang.Object)", 0), 2))
        .toDepth(1)
        .start();
  }

  @Test
  public void impactedLambdaAndMemberReferenceReturnNullableTest() {
    coreTestHelper
        .addInputLines(
            "Main.java",
            "package test;",
            "import javax.annotation.Nullable;",
            "public class Main {",
            "   public void f(Foo r){ }",
            "   public void baz1() {",
            "       f(e -> bar(e));",
            "   }",
            "   public void baz2() {",
            "       f(this::bar);",
            "   }",
            "   public Object bar(Object o){",
            "       return null;",
            "   }",
            "}")
        .addInputLines(
            "Foo.java", "package test;", "public interface Foo{", "     Object m(Object o);", "}")
        .addExpectedReports(
            new TReport(new OnMethod("Foo.java", "test.Main", "bar(java.lang.Object)"), 1))
        .toDepth(1)
        .start();
>>>>>>> 43a05109
  }
}<|MERGE_RESOLUTION|>--- conflicted
+++ resolved
@@ -453,7 +453,6 @@
   }
 
   @Test
-<<<<<<< HEAD
   public void acknowledgeNonnullAnnotations() {
     coreTestHelper
         .addInputLines(
@@ -474,7 +473,9 @@
     // No annotation should be added, since they are annotated as @Nonnull although each can reduce
     // the number of errors.
     Assert.assertEquals(coreTestHelper.getConfig().log.getInjectedAnnotations().size(), 0);
-=======
+  }
+
+  @Test
   public void impactedLambdaAndMemberReferenceParameterNullableTest() {
     coreTestHelper
         .addInputLines(
@@ -535,6 +536,5 @@
             new TReport(new OnMethod("Foo.java", "test.Main", "bar(java.lang.Object)"), 1))
         .toDepth(1)
         .start();
->>>>>>> 43a05109
   }
 }