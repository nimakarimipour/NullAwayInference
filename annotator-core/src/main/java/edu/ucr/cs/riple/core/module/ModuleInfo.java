--- conflicted
+++ resolved
@@ -29,14 +29,10 @@
 import edu.ucr.cs.riple.core.metadata.field.FieldRegistry;
 import edu.ucr.cs.riple.core.metadata.index.NonnullStore;
 import edu.ucr.cs.riple.core.metadata.method.MethodRegistry;
-<<<<<<< HEAD
-=======
 import edu.ucr.cs.riple.core.metadata.region.CompoundRegionRegistry;
 import edu.ucr.cs.riple.core.metadata.region.RegionRegistry;
 import edu.ucr.cs.riple.core.metadata.region.generatedcode.AnnotationProcessorHandler;
 import edu.ucr.cs.riple.core.metadata.region.generatedcode.LombokHandler;
-import edu.ucr.cs.riple.core.util.FixSerializationConfig;
->>>>>>> bca2c058
 import edu.ucr.cs.riple.core.util.Utility;
 import edu.ucr.cs.riple.injector.location.Location;
 import edu.ucr.cs.riple.injector.location.OnClass;
@@ -89,25 +85,8 @@
     this.context = context;
     this.configurations = configurations;
     // Build with scanner checker activated to generate required files to create the moduleInfo.
-<<<<<<< HEAD
-    Utility.setScannerCheckerActivation(context.config, configurations, true);
     context.checker.prepareConfigFilesForBuild(configurations);
-    Utility.build(context, buildCommand);
-    Utility.setScannerCheckerActivation(context.config, configurations, false);
-=======
-    Utility.enableNullAwaySerialization(configurations);
     Utility.runScannerChecker(context, configurations, buildCommand);
-    configurations.forEach(
-        module -> {
-          FixSerializationConfig.Builder nullAwayConfig =
-              new FixSerializationConfig.Builder()
-                  .setSuggest(true, true)
-                  .setOutputDirectory(module.dir.toString())
-                  .setFieldInitInfo(true);
-          nullAwayConfig.writeAsXML(module.nullawayConfig.toString());
-        });
-    this.configurations = configurations;
->>>>>>> bca2c058
     this.nonnullStore = new NonnullStore(configurations);
     this.fieldRegistry = new FieldRegistry(configurations);
     this.methodRegistry = new MethodRegistry(context);
