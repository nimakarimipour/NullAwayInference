/*
 * MIT License
 *
 * Copyright (c) 2022 Nima Karimipour
 *
 * Permission is hereby granted, free of charge, to any person obtaining a copy
 * of this software and associated documentation files (the "Software"), to deal
 * in the Software without restriction, including without limitation the rights
 * to use, copy, modify, merge, publish, distribute, sublicense, and/or sell
 * copies of the Software, and to permit persons to whom the Software is
 * furnished to do so, subject to the following conditions:
 *
 * The above copyright notice and this permission notice shall be included in
 * all copies or substantial portions of the Software.
 *
 * THE SOFTWARE IS PROVIDED "AS IS", WITHOUT WARRANTY OF ANY KIND, EXPRESS OR
 * IMPLIED, INCLUDING BUT NOT LIMITED TO THE WARRANTIES OF MERCHANTABILITY,
 * FITNESS FOR A PARTICULAR PURPOSE AND NONINFRINGEMENT. IN NO EVENT SHALL THE
 * AUTHORS OR COPYRIGHT HOLDERS BE LIABLE FOR ANY CLAIM, DAMAGES OR OTHER
 * LIABILITY, WHETHER IN AN ACTION OF CONTRACT, TORT OR OTHERWISE, ARISING FROM,
 * OUT OF OR IN CONNECTION WITH THE SOFTWARE OR THE USE OR OTHER DEALINGS IN
 * THE SOFTWARE.
 */

package edu.ucr.cs.riple.core.evaluators.suppliers;

import edu.ucr.cs.riple.core.Config;
<<<<<<< HEAD
import edu.ucr.cs.riple.core.cache.TargetModuleCache;
=======
>>>>>>> 96e873e9
import edu.ucr.cs.riple.core.cache.downstream.DownstreamImpactCache;
import edu.ucr.cs.riple.core.evaluators.AbstractEvaluator;
import edu.ucr.cs.riple.core.evaluators.graphprocessor.ConflictGraphProcessor;
import edu.ucr.cs.riple.core.injectors.AnnotationInjector;
import edu.ucr.cs.riple.core.metadata.index.Error;
import edu.ucr.cs.riple.core.metadata.index.ErrorStore;
import edu.ucr.cs.riple.core.metadata.method.MethodDeclarationTree;

/** Supplier for initializing an {@link AbstractEvaluator} instance. */
public interface Supplier {

  /**
   * Getter for {@link ErrorStore} of {@link Error} instance.
   *
   * @return Error Store instance.
   */
  ErrorStore getErrorStore();

  /**
   * Getter for {@link AnnotationInjector} instance.
   *
   * @return Annotation Injector instance.
   */
  AnnotationInjector getInjector();

  /**
   * Getter for {@link MethodDeclarationTree} instance.
   *
   * @return MethodDeclarationTree instance.
   */
  MethodDeclarationTree getMethodDeclarationTree();

  /**
   * Getter for depth of analysis.
   *
   * @return depth.
   */
  int depth();

  /**
   * Getter for {@link Config} instance.
   *
   * @return Config instance.
   */
  Config getConfig();

  /**
   * Getter for {@link DownstreamImpactCache} instance.
   *
   * @return DownstreamImpactCache instance.
   */
  DownstreamImpactCache getDownstreamImpactCache();

  /**
   * Getter for {@link ConflictGraphProcessor}.
   *
   * @return Graph processor instance.
   */
  ConflictGraphProcessor getGraphProcessor();

  /**
   * Getter for {@link TargetModuleCache}.
   *
   * @return Target module cache instance.
   */
  TargetModuleCache getCache();
}<|MERGE_RESOLUTION|>--- conflicted
+++ resolved
@@ -25,10 +25,6 @@
 package edu.ucr.cs.riple.core.evaluators.suppliers;
 
 import edu.ucr.cs.riple.core.Config;
-<<<<<<< HEAD
-import edu.ucr.cs.riple.core.cache.TargetModuleCache;
-=======
->>>>>>> 96e873e9
 import edu.ucr.cs.riple.core.cache.downstream.DownstreamImpactCache;
 import edu.ucr.cs.riple.core.evaluators.AbstractEvaluator;
 import edu.ucr.cs.riple.core.evaluators.graphprocessor.ConflictGraphProcessor;
@@ -88,11 +84,4 @@
    * @return Graph processor instance.
    */
   ConflictGraphProcessor getGraphProcessor();
-
-  /**
-   * Getter for {@link TargetModuleCache}.
-   *
-   * @return Target module cache instance.
-   */
-  TargetModuleCache getCache();
 }