--- conflicted
+++ resolved
@@ -298,8 +298,7 @@
   }
 
   /**
-<<<<<<< HEAD
-   * Reads the content of a resource file.
+   * <<<<<<< HEAD Reads the content of a resource file.
    *
    * @param resourcePath The path to the resource file.
    * @return The content of the resource file.
@@ -349,13 +348,6 @@
   }
 
   /**
-   * Log a message to the console.
-   *
-   * @param message the message to log.
-   */
-  public static void log(String message) {
-    System.out.println(message);
-=======
    * Check whether an annotation is a type-use annotation.
    *
    * @param annotName annotation name
@@ -364,6 +356,14 @@
   public static boolean isTypeUseAnnotation(String annotName) {
     return annotName.contains(".jspecify.annotations.Nullable")
         || annotName.contains(".checkerframework.checker.nullness.qual.Nullable");
->>>>>>> 6af48afa
+  }
+
+  /**
+   * Log a message to the console.
+   *
+   * @param message the message to log.
+   */
+  public static void log(String message) {
+    System.out.println(message);
   }
 }