--- conflicted
+++ resolved
@@ -69,43 +69,18 @@
    * @param command The shell command to run.
    */
   public static void executeCommand(Config config, String command) {
-    BufferedReader errorReader = null;
-    BufferedReader outputReader = null;
     try {
-<<<<<<< HEAD
-      Process p = Runtime.getRuntime().exec(new String[] {"/bin/sh", "-c", command});
-      errorReader = new BufferedReader(new InputStreamReader(p.getErrorStream()));
-      outputReader = new BufferedReader(new InputStreamReader(p.getInputStream()));
-      String errorLine;
-      while ((errorLine = errorReader.readLine()) != null || outputReader.readLine() != null) {
-        if (errorLine != null && config.redirectBuildOutputToStdErr){
-          System.err.println(errorLine);
-        }
-=======
       ProcessBuilder pb = new ProcessBuilder("/bin/sh", "-c", command);
       if (config.redirectBuildOutputToStdErr) {
         pb.redirectError(ProcessBuilder.Redirect.INHERIT);
         pb.redirectOutput(ProcessBuilder.Redirect.INHERIT);
->>>>>>> 78f1e2ee
+      }else{
+        pb.redirectError(ProcessBuilder.Redirect.DISCARD);
+        pb.redirectOutput(ProcessBuilder.Redirect.DISCARD);
       }
       pb.start().waitFor();
     } catch (Exception e) {
       throw new RuntimeException("Exception happened in executing command: " + command, e);
-    } finally {
-      if (errorReader != null) {
-        try {
-          errorReader.close();
-        } catch (IOException e) {
-          System.err.println("Error in closing error reader.");
-        }
-      }
-      if (outputReader != null) {
-        try {
-          outputReader.close();
-        } catch (IOException e) {
-          System.err.println("Error in closing output reader.");
-        }
-      }
     }
   }
 
@@ -220,9 +195,9 @@
    */
   public static void runScannerChecker(
       Context context, ImmutableSet<ModuleConfiguration> configurations, String buildCommand) {
-//    Utility.setScannerCheckerActivation(context.config, configurations, true);
-//    Utility.build(context, buildCommand);
-//    Utility.setScannerCheckerActivation(context.config, configurations, false);
+    //    Utility.setScannerCheckerActivation(context.config, configurations, true);
+    //    Utility.build(context, buildCommand);
+    //    Utility.setScannerCheckerActivation(context.config, configurations, false);
   }
 
   /**
