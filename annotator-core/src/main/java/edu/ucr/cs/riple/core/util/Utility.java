--- conflicted
+++ resolved
@@ -75,10 +75,7 @@
         pb.redirectError(ProcessBuilder.Redirect.INHERIT);
         pb.redirectOutput(ProcessBuilder.Redirect.INHERIT);
       } else {
-<<<<<<< HEAD
-=======
         // to avoid buffer filling up
->>>>>>> 196cf548
         pb.redirectError(ProcessBuilder.Redirect.DISCARD);
         pb.redirectOutput(ProcessBuilder.Redirect.DISCARD);
       }
