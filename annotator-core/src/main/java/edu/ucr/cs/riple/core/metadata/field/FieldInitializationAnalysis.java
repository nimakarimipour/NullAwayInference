--- conflicted
+++ resolved
@@ -93,27 +93,16 @@
     private final HashMap<String, InitializerMethod> initializers;
     /** Fully qualified name of the class. */
     private final String clazz;
-<<<<<<< HEAD
-    /** URI to file where the class exists. */
+    /** Path to file where the class exists. */
     private final Path path;
-=======
-    /** Path to file where the class exists. */
-    private final String path;
->>>>>>> 2be5a1a3
 
     /**
      * Creates an instance.
      *
      * @param clazz Fully qualified name.
-<<<<<<< HEAD
-     * @param path URI to the file where the class exists.
+     * @param path Path to the file where the class exists.
      */
     private Class(String clazz, Path path) {
-=======
-     * @param path Path to the file where the class exists.
-     */
-    private Class(String clazz, String path) {
->>>>>>> 2be5a1a3
       this.initializers = new HashMap<>();
       this.clazz = clazz;
       this.path = path;
