/*
 * MIT License
 *
 * Copyright (c) 2022 Nima Karimipour
 *
 * Permission is hereby granted, free of charge, to any person obtaining a copy
 * of this software and associated documentation files (the "Software"), to deal
 * in the Software without restriction, including without limitation the rights
 * to use, copy, modify, merge, publish, distribute, sublicense, and/or sell
 * copies of the Software, and to permit persons to whom the Software is
 * furnished to do so, subject to the following conditions:
 *
 * The above copyright notice and this permission notice shall be included in
 * all copies or substantial portions of the Software.
 *
 * THE SOFTWARE IS PROVIDED "AS IS", WITHOUT WARRANTY OF ANY KIND, EXPRESS OR
 * IMPLIED, INCLUDING BUT NOT LIMITED TO THE WARRANTIES OF MERCHANTABILITY,
 * FITNESS FOR A PARTICULAR PURPOSE AND NONINFRINGEMENT. IN NO EVENT SHALL THE
 * AUTHORS OR COPYRIGHT HOLDERS BE LIABLE FOR ANY CLAIM, DAMAGES OR OTHER
 * LIABILITY, WHETHER IN AN ACTION OF CONTRACT, TORT OR OTHERWISE, ARISING FROM,
 * OUT OF OR IN CONNECTION WITH THE SOFTWARE OR THE USE OR OTHER DEALINGS IN
 * THE SOFTWARE.
 */

package edu.ucr.cs.riple.core.global;

import edu.ucr.cs.riple.core.Report;
import edu.ucr.cs.riple.core.metadata.index.Error;
import edu.ucr.cs.riple.core.metadata.index.Fix;
import edu.ucr.cs.riple.core.metadata.method.MethodNode;
import edu.ucr.cs.riple.core.model.Impact;
import edu.ucr.cs.riple.injector.location.OnMethod;
import edu.ucr.cs.riple.injector.location.OnParameter;
<<<<<<< HEAD
import java.util.Collection;
=======
>>>>>>> 5c175755
import java.util.HashMap;
import java.util.HashSet;
import java.util.Set;
import java.util.stream.Collectors;

/** Container class for storing overall effect of each method in downstream dependencies. */
public class MethodImpact extends Impact {

  /**
   * Map of parameters in target module that will receive {@code Nullable} value if targeted method
   * in node is annotated as {@code @Nullable} with their corresponding triggered errors.
   */
<<<<<<< HEAD
  private final HashMap<OnParameter, List<Error>> impactedParametersMap;
=======
  private final HashMap<OnParameter, Set<Error>> impactedParametersMap;
  /**
   * Set of triggered errors in downstream dependencies if target method in node is annotated as
   * {@code @Nullable}.
   */
  private Set<Error> triggeredErrors;
  /**
   * Effect of injecting a {@code Nullable} annotation on pointing method of node on downstream
   * dependencies.
   */
  private int effect;
>>>>>>> 5c175755

  public MethodImpact(Fix fix) {
    super(fix);
    this.impactedParametersMap = new HashMap<>();
    this.triggeredErrors = new HashSet<>();
  }

  @Override
  public int hashCode() {
    return hash(fix.toMethod().method, fix.toMethod().clazz);
  }

  /**
   * Calculates hash. This method is used outside this class to calculate the expected hash based on
   * instance's properties value if the actual instance is not available.
   *
   * @param method Method signature.
   * @param clazz Fully qualified name of the containing class.
   * @return Expected hash.
   */
  public static int hash(String method, String clazz) {
    return MethodNode.hash(method, clazz);
  }

  /**
   * Updates the status of methods impact on downstream dependencies.
   *
   * @param report Result of applying making method in node {@code @Nullable} in downstream
   *     dependencies.
   * @param impactedParameters Set of impacted paramaters.
   */
  public void setStatus(Report report, Set<OnParameter> impactedParameters) {
<<<<<<< HEAD
    this.triggeredErrors = new HashSet<>(report.triggeredErrors);
=======
    this.effect = report.getLocalEffect();
    this.triggeredErrors = new HashSet<>(report.getTriggeredErrors());
>>>>>>> 5c175755
    // Count the number of times each parameter received a @Nullable.
    impactedParameters.forEach(
        onParameter -> {
          Set<Error> triggered =
              triggeredErrors.stream()
                  .filter(
                      error ->
                          error.isSingleFix() && error.toResolvingLocation().equals(onParameter))
                  .collect(Collectors.toSet());
          impactedParametersMap.put(onParameter, triggered);
        });
  }

  /**
<<<<<<< HEAD
=======
   * Getter for effect.
   *
   * @return Effect.
   */
  public int getEffect() {
    return effect;
  }

  /**
   * Returns set of triggered errors if method is {@code @Nullable} on downstream dependencies.
   *
   * @return Set of errors.
   */
  public Set<Error> getTriggeredErrors() {
    return triggeredErrors;
  }

  /**
>>>>>>> 5c175755
   * Updates the status of method's impact after injection of fixes in target module. Potentially
   * part of stored impact result is invalid due to injection of fixes. (e.g. some impacted
   * parameters may already be annotated as {@code @Nullable} and will no longer trigger errors on
   * downstream dependencies). This method addresses this issue by updating method's status.
   *
   * @param fixes List of injected fixes.
   */
  @Override
  public void updateStatusAfterInjection(Collection<Fix> fixes) {
    Set<OnParameter> annotatedParameters = new HashSet<>();
    fixes.forEach(
        fix ->
            fix.ifOnParameter(
                onParameter -> {
                  if (impactedParametersMap.containsKey(onParameter)) {
<<<<<<< HEAD
                    List<Error> errors = impactedParametersMap.get(onParameter);
                    errors.forEach(triggeredErrors::remove);
=======
                    Set<Error> errors = impactedParametersMap.get(onParameter);
                    effect -= errors.size();
                    triggeredErrors.removeAll(errors);
>>>>>>> 5c175755
                    annotatedParameters.add(onParameter);
                  }
                }));
    annotatedParameters.forEach(impactedParametersMap::remove);
  }

  /**
   * Gets the containing method location.
   *
   * @return Containing method location.
   */
  public OnMethod toMethod() {
    return fix.toMethod();
  }
}<|MERGE_RESOLUTION|>--- conflicted
+++ resolved
@@ -31,10 +31,7 @@
 import edu.ucr.cs.riple.core.model.Impact;
 import edu.ucr.cs.riple.injector.location.OnMethod;
 import edu.ucr.cs.riple.injector.location.OnParameter;
-<<<<<<< HEAD
 import java.util.Collection;
-=======
->>>>>>> 5c175755
 import java.util.HashMap;
 import java.util.HashSet;
 import java.util.Set;
@@ -47,21 +44,12 @@
    * Map of parameters in target module that will receive {@code Nullable} value if targeted method
    * in node is annotated as {@code @Nullable} with their corresponding triggered errors.
    */
-<<<<<<< HEAD
-  private final HashMap<OnParameter, List<Error>> impactedParametersMap;
-=======
   private final HashMap<OnParameter, Set<Error>> impactedParametersMap;
-  /**
-   * Set of triggered errors in downstream dependencies if target method in node is annotated as
-   * {@code @Nullable}.
-   */
-  private Set<Error> triggeredErrors;
   /**
    * Effect of injecting a {@code Nullable} annotation on pointing method of node on downstream
    * dependencies.
    */
   private int effect;
->>>>>>> 5c175755
 
   public MethodImpact(Fix fix) {
     super(fix);
@@ -94,12 +82,8 @@
    * @param impactedParameters Set of impacted paramaters.
    */
   public void setStatus(Report report, Set<OnParameter> impactedParameters) {
-<<<<<<< HEAD
-    this.triggeredErrors = new HashSet<>(report.triggeredErrors);
-=======
     this.effect = report.getLocalEffect();
     this.triggeredErrors = new HashSet<>(report.getTriggeredErrors());
->>>>>>> 5c175755
     // Count the number of times each parameter received a @Nullable.
     impactedParameters.forEach(
         onParameter -> {
@@ -114,9 +98,7 @@
   }
 
   /**
-<<<<<<< HEAD
-=======
-   * Getter for effect.
+   * <<<<<<< HEAD ======= Getter for effect.
    *
    * @return Effect.
    */
@@ -129,12 +111,12 @@
    *
    * @return Set of errors.
    */
+  @Override
   public Set<Error> getTriggeredErrors() {
     return triggeredErrors;
   }
 
   /**
->>>>>>> 5c175755
    * Updates the status of method's impact after injection of fixes in target module. Potentially
    * part of stored impact result is invalid due to injection of fixes. (e.g. some impacted
    * parameters may already be annotated as {@code @Nullable} and will no longer trigger errors on
@@ -150,14 +132,9 @@
             fix.ifOnParameter(
                 onParameter -> {
                   if (impactedParametersMap.containsKey(onParameter)) {
-<<<<<<< HEAD
-                    List<Error> errors = impactedParametersMap.get(onParameter);
-                    errors.forEach(triggeredErrors::remove);
-=======
                     Set<Error> errors = impactedParametersMap.get(onParameter);
                     effect -= errors.size();
                     triggeredErrors.removeAll(errors);
->>>>>>> 5c175755
                     annotatedParameters.add(onParameter);
                   }
                 }));
