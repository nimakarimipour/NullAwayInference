/*
 * MIT License
 *
 * Copyright (c) 2022 Nima Karimipour
 *
 * Permission is hereby granted, free of charge, to any person obtaining a copy
 * of this software and associated documentation files (the "Software"), to deal
 * in the Software without restriction, including without limitation the rights
 * to use, copy, modify, merge, publish, distribute, sublicense, and/or sell
 * copies of the Software, and to permit persons to whom the Software is
 * furnished to do so, subject to the following conditions:
 *
 * The above copyright notice and this permission notice shall be included in
 * all copies or substantial portions of the Software.
 *
 * THE SOFTWARE IS PROVIDED "AS IS", WITHOUT WARRANTY OF ANY KIND, EXPRESS OR
 * IMPLIED, INCLUDING BUT NOT LIMITED TO THE WARRANTIES OF MERCHANTABILITY,
 * FITNESS FOR A PARTICULAR PURPOSE AND NONINFRINGEMENT. IN NO EVENT SHALL THE
 * AUTHORS OR COPYRIGHT HOLDERS BE LIABLE FOR ANY CLAIM, DAMAGES OR OTHER
 * LIABILITY, WHETHER IN AN ACTION OF CONTRACT, TORT OR OTHERWISE, ARISING FROM,
 * OUT OF OR IN CONNECTION WITH THE SOFTWARE OR THE USE OR OTHER DEALINGS IN
 * THE SOFTWARE.
 */

package edu.ucr.cs.riple.core.global;

import edu.ucr.cs.riple.core.Report;
import edu.ucr.cs.riple.core.metadata.index.Error;
import edu.ucr.cs.riple.core.metadata.index.Fix;
import edu.ucr.cs.riple.core.metadata.method.MethodNode;
import edu.ucr.cs.riple.core.model.Impact;
import edu.ucr.cs.riple.injector.location.OnMethod;
import edu.ucr.cs.riple.injector.location.OnParameter;
import java.util.Collection;
import java.util.HashMap;
import java.util.HashSet;
import java.util.List;
import java.util.Set;
import java.util.stream.Collectors;

/** Container class for storing overall effect of each method in downstream dependencies. */
public class MethodImpact extends Impact {

  /**
   * Map of parameters in target module that will receive {@code Nullable} value if targeted method
   * in node is annotated as {@code @Nullable} with their corresponding triggered errors.
   */
  private final HashMap<OnParameter, List<Error>> impactedParametersMap;

  public MethodImpact(Fix fix) {
    super(fix);
    this.impactedParametersMap = new HashMap<>();
    this.triggeredErrors = new HashSet<>();
  }

  @Override
  public int hashCode() {
    return hash(fix.toMethod().method, fix.toMethod().clazz);
  }

  /**
   * Calculates hash. This method is used outside this class to calculate the expected hash based on
   * instance's properties value if the actual instance is not available.
   *
   * @param method Method signature.
   * @param clazz Fully qualified name of the containing class.
   * @return Expected hash.
   */
  public static int hash(String method, String clazz) {
    return MethodNode.hash(method, clazz);
  }

  /**
   * Updates the status of methods impact on downstream dependencies.
   *
   * @param report Result of applying making method in node {@code @Nullable} in downstream
   *     dependencies.
   * @param impactedParameters Set of impacted paramaters.
   */
  public void setStatus(Report report, Set<OnParameter> impactedParameters) {
    this.triggeredErrors = new HashSet<>(report.triggeredErrors);
    // Count the number of times each parameter received a @Nullable.
    impactedParameters.forEach(
        onParameter -> {
          List<Error> triggered =
              triggeredErrors.stream()
                  .filter(
                      error ->
                          error.isSingleFix() && error.toResolvingLocation().equals(onParameter))
                  .collect(Collectors.toList());
          impactedParametersMap.put(onParameter, triggered);
        });
  }

  /**
<<<<<<< HEAD
   * Returns set of parameters on target module that will receive {@code @Nullable} if method in
   * node is annotated as {@code @Nullable}.
   *
   * @return Set of parameters location.
   */
  public Set<OnParameter> getImpactedParameters() {
    return impactedParametersMap.keySet();
=======
   * Getter for effect.
   *
   * @return Effect.
   */
  public int getEffect() {
    return effect;
  }

  /**
   * Returns list of triggered errors if method is {@code @Nullable} on downstream dependencies.
   *
   * @return List of errors.
   */
  public List<Error> getTriggeredErrors() {
    return triggeredErrors;
>>>>>>> 570d976a
  }

  /**
   * Updates the status of method's impact after injection of fixes in target module. Potentially
   * part of stored impact result is invalid due to injection of fixes. (e.g. some impacted
   * parameters may already be annotated as {@code @Nullable} and will no longer trigger errors on
   * downstream dependencies). This method addresses this issue by updating method's status.
   *
   * @param fixes List of injected fixes.
   */
  @Override
  public void updateStatusAfterInjection(Collection<Fix> fixes) {
    Set<OnParameter> annotatedParameters = new HashSet<>();
    fixes.forEach(
        fix ->
            fix.ifOnParameter(
                onParameter -> {
                  if (impactedParametersMap.containsKey(onParameter)) {
                    List<Error> errors = impactedParametersMap.get(onParameter);
                    triggeredErrors.removeAll(errors);
                    annotatedParameters.add(onParameter);
                  }
                }));
    annotatedParameters.forEach(impactedParametersMap::remove);
  }

  /**
   * Gets the containing method location.
   *
   * @return Containing method location.
   */
  public OnMethod toMethod() {
    return fix.toMethod();
  }
}<|MERGE_RESOLUTION|>--- conflicted
+++ resolved
@@ -93,7 +93,6 @@
   }
 
   /**
-<<<<<<< HEAD
    * Returns set of parameters on target module that will receive {@code @Nullable} if method in
    * node is annotated as {@code @Nullable}.
    *
@@ -101,23 +100,15 @@
    */
   public Set<OnParameter> getImpactedParameters() {
     return impactedParametersMap.keySet();
-=======
-   * Getter for effect.
-   *
-   * @return Effect.
-   */
-  public int getEffect() {
-    return effect;
   }
 
   /**
    * Returns list of triggered errors if method is {@code @Nullable} on downstream dependencies.
    *
-   * @return List of errors.
+   * @return Set of errors.
    */
-  public List<Error> getTriggeredErrors() {
+  public Set<Error> getTriggeredErrors() {
     return triggeredErrors;
->>>>>>> 570d976a
   }
 
   /**
@@ -137,7 +128,7 @@
                 onParameter -> {
                   if (impactedParametersMap.containsKey(onParameter)) {
                     List<Error> errors = impactedParametersMap.get(onParameter);
-                    triggeredErrors.removeAll(errors);
+                    errors.forEach(triggeredErrors::remove);
                     annotatedParameters.add(onParameter);
                   }
                 }));
