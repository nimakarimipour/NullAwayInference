/*
 * MIT License
 *
 * Copyright (c) 2022 Nima Karimipour
 *
 * Permission is hereby granted, free of charge, to any person obtaining a copy
 * of this software and associated documentation files (the "Software"), to deal
 * in the Software without restriction, including without limitation the rights
 * to use, copy, modify, merge, publish, distribute, sublicense, and/or sell
 * copies of the Software, and to permit persons to whom the Software is
 * furnished to do so, subject to the following conditions:
 *
 * The above copyright notice and this permission notice shall be included in
 * all copies or substantial portions of the Software.
 *
 * THE SOFTWARE IS PROVIDED "AS IS", WITHOUT WARRANTY OF ANY KIND, EXPRESS OR
 * IMPLIED, INCLUDING BUT NOT LIMITED TO THE WARRANTIES OF MERCHANTABILITY,
 * FITNESS FOR A PARTICULAR PURPOSE AND NONINFRINGEMENT. IN NO EVENT SHALL THE
 * AUTHORS OR COPYRIGHT HOLDERS BE LIABLE FOR ANY CLAIM, DAMAGES OR OTHER
 * LIABILITY, WHETHER IN AN ACTION OF CONTRACT, TORT OR OTHERWISE, ARISING FROM,
 * OUT OF OR IN CONNECTION WITH THE SOFTWARE OR THE USE OR OTHER DEALINGS IN
 * THE SOFTWARE.
 */

package edu.ucr.cs.riple.core.adapters;

import com.google.common.base.Preconditions;
import edu.ucr.cs.riple.core.Config;
import edu.ucr.cs.riple.core.metadata.field.FieldDeclarationStore;
import edu.ucr.cs.riple.core.metadata.index.Error;
import edu.ucr.cs.riple.core.metadata.index.Fix;
import edu.ucr.cs.riple.core.metadata.trackers.Region;
import edu.ucr.cs.riple.core.metadata.trackers.TrackerNode;
import edu.ucr.cs.riple.injector.changes.AddMarkerAnnotation;
import edu.ucr.cs.riple.injector.location.Location;
import edu.ucr.cs.riple.injector.location.OnField;
import java.util.Arrays;
import java.util.Collections;
import java.util.Set;

/**
 * Adapter working with versions below:
 *
 * <ul>
 *   <li>NullAway: Serialization version 0
 *   <li>Type Annotator Scanner: 1.3.3 or below
 * </ul>
 */
public class NullAwayV0Adapter extends NullAwayAdapterBaseClass {

  public NullAwayV0Adapter(Config config, FieldDeclarationStore fieldDeclarationStore) {
    super(config, fieldDeclarationStore, 0);
  }

  @Override
  public Fix deserializeFix(Location location, String[] values) {
    Preconditions.checkArgument(
        values.length == 10,
        "Expected 10 values to create Fix instance in NullAway serialization version 0 but found: "
            + values.length);
    Preconditions.checkArgument(
        values[7].equals("nullable"), "unsupported annotation: " + values[7]);
    String encMember = !Region.getType(values[9]).equals(Region.Type.METHOD) ? "null" : values[9];
    return new Fix(
        new AddMarkerAnnotation(location, config.nullableAnnot),
        values[6],
        new Region(values[8], encMember),
        true);
  }

  @Override
  public Error deserializeError(String[] values) {
    Preconditions.checkArgument(
        values.length == 10,
        "Expected 10 values to create Error instance in NullAway serialization version 0 but found: "
            + values.length);
    String encMember = !Region.getType(values[3]).equals(Region.Type.METHOD) ? "null" : values[3];
<<<<<<< HEAD
    String messageType = values[0];
    Location nonnullTarget =
        Location.createLocationFromArrayInfo(Arrays.copyOfRange(values, 4, 10));
    Region region = new Region(values[2], encMember);
    Fix resolvingFix =
        nonnullTarget == null
            ? null
            : new Fix(
                new AddMarkerAnnotation(nonnullTarget, config.nullableAnnot),
                messageType,
                region,
                true);
    return new Error(messageType, values[1], region, resolvingFix);
=======
    Location nonnullTarget =
        Location.createLocationFromArrayInfo(Arrays.copyOfRange(values, 4, 10));
    String errorType = values[0];
    String errorMessage = values[1];
    Region region = new Region(values[2], encMember);
    return createError(errorType, errorMessage, region, nonnullTarget);
>>>>>>> cf2c8365
  }

  @Override
  public TrackerNode deserializeTrackerNode(String[] values) {
    Preconditions.checkArgument(
        values.length == 4,
        "Expected 4 values to create TrackerNode instance in NullAway serialization version 0 but found: "
            + values.length);
    String encMember = !Region.getType(values[1]).equals(Region.Type.METHOD) ? "null" : values[1];
    return new TrackerNode(values[0], encMember, values[2], values[3]);
  }

  @Override
  public Set<Region> getFieldRegionScope(OnField onField) {
    return Collections.singleton(new Region(onField.clazz, "null"));
  }
}<|MERGE_RESOLUTION|>--- conflicted
+++ resolved
@@ -75,28 +75,12 @@
         "Expected 10 values to create Error instance in NullAway serialization version 0 but found: "
             + values.length);
     String encMember = !Region.getType(values[3]).equals(Region.Type.METHOD) ? "null" : values[3];
-<<<<<<< HEAD
-    String messageType = values[0];
-    Location nonnullTarget =
-        Location.createLocationFromArrayInfo(Arrays.copyOfRange(values, 4, 10));
-    Region region = new Region(values[2], encMember);
-    Fix resolvingFix =
-        nonnullTarget == null
-            ? null
-            : new Fix(
-                new AddMarkerAnnotation(nonnullTarget, config.nullableAnnot),
-                messageType,
-                region,
-                true);
-    return new Error(messageType, values[1], region, resolvingFix);
-=======
     Location nonnullTarget =
         Location.createLocationFromArrayInfo(Arrays.copyOfRange(values, 4, 10));
     String errorType = values[0];
     String errorMessage = values[1];
     Region region = new Region(values[2], encMember);
     return createError(errorType, errorMessage, region, nonnullTarget);
->>>>>>> cf2c8365
   }
 
   @Override
