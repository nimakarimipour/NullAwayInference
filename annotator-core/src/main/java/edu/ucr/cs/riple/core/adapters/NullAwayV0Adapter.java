--- conflicted
+++ resolved
@@ -57,21 +57,13 @@
         "Expected 10 values to create Error instance in NullAway serialization version 0 but found: "
             + values.length);
     String encMember = !Region.getType(values[3]).equals(Region.Type.METHOD) ? "null" : values[3];
-<<<<<<< HEAD
     Location nonnullTarget =
         Location.createLocationFromArrayInfo(Arrays.copyOfRange(values, 4, 10));
     String errorType = values[0];
     String errorMessage = values[1];
     Region region = new Region(values[2], encMember);
-    return createError(errorType, errorMessage, region, nonnullTarget, store);
-=======
-    return new Error(
-        values[0],
-        values[1],
-        new Region(values[2], encMember),
-        0,
-        Location.createLocationFromArrayInfo(Arrays.copyOfRange(values, 4, 10)));
->>>>>>> 2dbc6d9b
+    // since we have no information of offset, we set all to zero.
+    return createError(errorType, errorMessage, region, 0, nonnullTarget, store);
   }
 
   @Override
