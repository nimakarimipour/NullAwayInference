--- conflicted
+++ resolved
@@ -29,11 +29,6 @@
 import com.google.common.collect.Sets;
 import edu.ucr.cs.riple.core.io.deserializers.CheckerDeserializer;
 import edu.ucr.cs.riple.core.log.Log;
-<<<<<<< HEAD
-=======
-import edu.ucr.cs.riple.core.metadata.field.FieldRegistry;
-import edu.ucr.cs.riple.core.metadata.index.NonnullStore;
->>>>>>> bb88598c
 import edu.ucr.cs.riple.core.util.Utility;
 import edu.ucr.cs.riple.injector.offsets.FileOffsetStore;
 import edu.ucr.cs.riple.injector.offsets.OffsetChange;
@@ -587,32 +582,7 @@
       throw new RuntimeException(
           "Serialization version not found. Upgrade new versions of checkers.");
     }
-<<<<<<< HEAD
-    List<String> lines;
-    try {
-      lines = Files.readAllLines(serializationVersionPath);
-    } catch (IOException e) {
-      throw new RuntimeException(e);
-=======
     List<String> lines = Utility.readFileLines(serializationVersionPath);
-    int version = Integer.parseInt(lines.get(0));
-    switch (version) {
-      case 0:
-        throw new RuntimeException(
-            "This annotator version does not support serialization version 0, please upgrade NullAway to 0.10.6+ (with SerializeFixMetadataVersion=2) or use version 1.3.5 of Annotator.");
-      case 1:
-        throw new RuntimeException(
-            "This annotator version does not support serialization version 1, please upgrade NullAway to 0.10.6+ (with SerializeFixMetadataVersion=2) or use version 1.3.5 of Annotator.");
-      case 2:
-        throw new RuntimeException(
-            "This annotator version does not support serialization version 2, please upgrade NullAway to 0.10.10+. Serialization version v2 is skipped and was used for an alpha version of the Annotator.");
-      case 3:
-        this.adapter = new NullAwayV3Adapter(this, fieldRegistry, nonnullStore);
-        break;
-      default:
-        throw new RuntimeException("Unrecognized NullAway serialization version: " + version);
->>>>>>> bb88598c
-    }
     int version = Integer.parseInt(lines.get(0));
     CheckerDeserializer deserializer = checker.getDeserializer(this);
     if (deserializer.getVersionNumber() == version) {
