--- conflicted
+++ resolved
@@ -46,12 +46,6 @@
  */
 public class NullAwayV1Adapter extends NullAwayAdapterBaseClass {
 
-<<<<<<< HEAD
-  public NullAwayV1Adapter(Config config, FieldDeclarationStore fieldDeclarationStore) {
-    super(config, fieldDeclarationStore, 0);
-=======
-  /** Annotator config. */
-  protected final Config config;
   /**
    * In this serialization version, offset of the errors is not serialized. Generally offsets are
    * used to distinguish errors. On this version of NullAway all serialized errors are treated as
@@ -60,25 +54,9 @@
    */
   private int offset;
 
-  public NullAwayV1Adapter(Config config) {
-    this.config = config;
+  public NullAwayV1Adapter(Config config, FieldDeclarationStore fieldDeclarationStore) {
+    super(config, fieldDeclarationStore, 0);
     this.offset = 0;
-  }
-
-  @Override
-  public Fix deserializeFix(Location location, String[] values) {
-    Preconditions.checkArgument(
-        values.length == 10,
-        "Expected 10 values to create Fix instance in NullAway serialization version 1 but found: "
-            + values.length);
-    Preconditions.checkArgument(
-        values[7].equals("nullable"), "unsupported annotation: " + values[7]);
-    return new Fix(
-        new AddMarkerAnnotation(location, config.nullableAnnot),
-        values[6],
-        new Region(values[8], values[9]),
-        true);
->>>>>>> f7b0c473
   }
 
   @Override
@@ -87,22 +65,13 @@
         values.length == 10,
         "Expected 10 values to create Error instance in NullAway serialization version 1 but found: "
             + values.length);
-<<<<<<< HEAD
     Location nonnullTarget =
         Location.createLocationFromArrayInfo(Arrays.copyOfRange(values, 4, 10));
     String errorMessage = values[1];
     String errorType = values[0];
     Region region = new Region(values[2], values[3]);
     // since we have no information of offset, we set all to zero.
-    return createError(errorType, errorMessage, region, 0, nonnullTarget, store);
-=======
-    return new Error(
-        values[0],
-        values[1],
-        new Region(values[2], values[3]),
-        offset++,
-        Location.createLocationFromArrayInfo(Arrays.copyOfRange(values, 4, 10)));
->>>>>>> f7b0c473
+    return createError(errorType, errorMessage, region, offset++, nonnullTarget, store);
   }
 
   @Override
