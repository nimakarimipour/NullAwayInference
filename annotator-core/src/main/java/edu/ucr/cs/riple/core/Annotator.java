--- conflicted
+++ resolved
@@ -161,16 +161,13 @@
   /**
    * Performs single iteration of inference/injection.
    *
-<<<<<<< HEAD
    * <p><<<<<<< HEAD
    *
+   * <p><<<<<<< HEAD
+   *
    * @param targetModuleCache Target impact cache instance.
-   * @param downstreamImpactCache Downstream impact cache instance to detect impact of fixes outside
-   *     of target module.
-=======
    * @param downstreamImpactCache Downstream impact cache instance to retrieve impact of fixes on
    *     downstream dependencies.
->>>>>>> 681deae4
    */
   private void executeNextIteration(
       TargetModuleCache targetModuleCache, DownstreamImpactCache downstreamImpactCache) {
