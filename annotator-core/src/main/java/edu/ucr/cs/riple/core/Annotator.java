--- conflicted
+++ resolved
@@ -116,14 +116,6 @@
 
   /** Performs iterations of inference/injection until no unseen fix is suggested. */
   private void annotate() {
-<<<<<<< HEAD
-=======
-    Utility.setScannerCheckerActivation(config, config.target, true);
-    Utility.buildTarget(config);
-    Utility.setScannerCheckerActivation(config, config.target, false);
-    FieldDeclarationStore fieldDeclarationStore = new FieldDeclarationStore(config, config.target);
-    MethodDeclarationTree tree = new MethodDeclarationTree(config);
->>>>>>> 64c0ba3a
     // globalAnalyzer analyzes effects of all public APIs on downstream dependencies.
     // Through iterations, since the source code for downstream dependencies does not change and the
     // computation does not depend on the changes in the target module, it will compute the same
