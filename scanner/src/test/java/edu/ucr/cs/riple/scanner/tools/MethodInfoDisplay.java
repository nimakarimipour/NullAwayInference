--- conflicted
+++ resolved
@@ -35,12 +35,8 @@
   public final String size;
   public final String flags;
   public final String hasNullableAnnotation;
-<<<<<<< HEAD
-=======
   public final String visibility;
   public final String hasNonPrimitiveReturn;
-  public final String paramNames;
->>>>>>> d51d987b
   public String path;
 
   public MethodInfoDisplay(
@@ -51,12 +47,8 @@
       String size,
       String flags,
       String hasNullableAnnotation,
-<<<<<<< HEAD
-=======
       String visibility,
       String hasNonPrimitiveReturn,
-      String paramNames,
->>>>>>> d51d987b
       String path) {
     this.id = id;
     this.clazz = clazz;
@@ -65,12 +57,8 @@
     this.size = size;
     this.flags = flags;
     this.hasNullableAnnotation = hasNullableAnnotation;
-<<<<<<< HEAD
-=======
     this.visibility = visibility;
     this.hasNonPrimitiveReturn = hasNonPrimitiveReturn;
-    this.paramNames = paramNames;
->>>>>>> d51d987b
     this.path = path;
   }
 
@@ -85,20 +73,13 @@
         && Objects.equals(size, that.size)
         && Objects.equals(flags, that.flags)
         && Objects.equals(hasNullableAnnotation, that.hasNullableAnnotation)
-<<<<<<< HEAD
-=======
         && Objects.equals(visibility, that.visibility)
         && Objects.equals(hasNonPrimitiveReturn, that.hasNonPrimitiveReturn)
-        && Objects.equals(paramNames, that.paramNames)
->>>>>>> d51d987b
         && Objects.equals(path, that.path);
   }
 
   @Override
   public int hashCode() {
-<<<<<<< HEAD
-    return Objects.hash(id, clazz, symbol, parent, size, flags, hasNullableAnnotation, path);
-=======
     return Objects.hash(
         clazz,
         symbol,
@@ -108,9 +89,7 @@
         hasNullableAnnotation,
         visibility,
         hasNonPrimitiveReturn,
-        paramNames,
         path);
->>>>>>> d51d987b
   }
 
   @Override
@@ -136,18 +115,12 @@
         + ", hasNullableAnnotation='"
         + hasNullableAnnotation
         + '\''
-<<<<<<< HEAD
-=======
         + ", visibility='"
         + visibility
         + '\''
         + ", hasNonPrimitiveReturn='"
         + hasNonPrimitiveReturn
         + '\''
-        + ", paramNames='"
-        + paramNames
-        + '\''
->>>>>>> d51d987b
         + ", path='"
         + path
         + '\'';
